--- conflicted
+++ resolved
@@ -866,7 +866,6 @@
 
 
   # Todo: Kyrylo turn this on.
-<<<<<<< HEAD
   helm-acceptance-test:
     name: "Platform: Acceptance Tests (Helm)"
     # In case of self-hosted EC2 errors, removed the `needs` line and switch back to running on ubuntu-latest.
@@ -881,100 +880,6 @@
         uses: actions/checkout@v2
         with:
           fetch-depth: 0
-=======
-#  helm-acceptance-test:
-#    name: "Platform: Acceptance Tests (Helm)"
-#    # In case of self-hosted EC2 errors, removed the `needs` line and switch back to running on ubuntu-latest.
-#    needs: start-helm-acceptance-test-runner # required to start the main job when the runner is ready
-#    runs-on: ${{ needs.start-helm-acceptance-test-runner.outputs.label }} # run the job on the newly created runner
-#    environment: more-secrets
-#    timeout-minutes: 90
-#    steps:
-#      - name: Checkout Airbyte
-#        uses: actions/checkout@v2
-#
-#      - name: Cache Build Artifacts
-#        uses: ./.github/actions/cache-build-artifacts
-#        with:
-#          cache-key: ${{ secrets.CACHE_VERSION }}
-#          cache-python: "false"
-#
-#      - uses: actions/setup-java@v1
-#        with:
-#          java-version: "17"
-#
-#      - uses: actions/setup-node@v2
-#        with:
-#          node-version: "lts/gallium"
-#
-#      - name: Install unzip
-#        shell: bash
-#        run: sudo apt-get update && sudo apt-get install -y unzip
-#
-#      - uses: azure/setup-helm@v3
-#        with:
-#          version: 'latest'
-#          token: ${{ secrets.GITHUB_TOKEN }}
-#        id: install
-#
-#      - name: Fix EC-2 Runner
-#        run: |
-#          mkdir -p /home/runner
-#
-#      - name: Set up CI Gradle Properties
-#        run: |
-#          mkdir -p ~/.gradle/
-#          cat > ~/.gradle/gradle.properties <<EOF
-#          org.gradle.jvmargs=-Xmx8g -Xss4m --add-exports jdk.compiler/com.sun.tools.javac.api=ALL-UNNAMED \
-#            --add-exports jdk.compiler/com.sun.tools.javac.file=ALL-UNNAMED \
-#            --add-exports jdk.compiler/com.sun.tools.javac.parser=ALL-UNNAMED \
-#            --add-exports jdk.compiler/com.sun.tools.javac.tree=ALL-UNNAMED \
-#            --add-exports jdk.compiler/com.sun.tools.javac.util=ALL-UNNAMED
-#          org.gradle.workers.max=8
-#          org.gradle.vfs.watch=false
-#          EOF
-#
-#      - name: Create cluster config file
-#        run: |
-#          cat > /tmp/kind-config.yaml <<EOF
-#          kind: Cluster
-#          apiVersion: kind.x-k8s.io/v1alpha4
-#          nodes:
-#          - role: control-plane
-#          - role: worker
-#          EOF
-#
-#      - name: KIND Kubernetes Cluster Setup
-#        uses: helm/kind-action@v1.2.0
-#        with:
-#          node_image: kindest/node:v1.21.2
-#          config: /tmp/kind-config.yaml
-#        # In case of self-hosted EC2 errors, remove this env block.
-#        env:
-#          USER: root
-#          HOME: /home/runner
-#          CHANGE_MINIKUBE_NONE_USER: true
-#
-#      - name: Build Platform Docker Images
-#        run: SUB_BUILD=PLATFORM ./gradlew assemble -x test --scan
-#
-#      - name: Run Helm End-to-End Acceptance Tests
-#        env:
-#          USER: root
-#          HOME: /home/runner
-#          # AWS_S3_INTEGRATION_TEST_CREDS can be found in LastPass as AWS_S3_INTEGRATION_TEST_CREDS
-#          AWS_S3_INTEGRATION_TEST_CREDS: ${{ secrets.AWS_S3_INTEGRATION_TEST_CREDS }}
-#          SECRET_STORE_GCP_CREDENTIALS: ${{ secrets.SECRET_STORE_GCP_CREDENTIALS }}
-#          SECRET_STORE_GCP_PROJECT_ID: ${{ secrets.SECRET_STORE_GCP_PROJECT_ID }}
-#        run: |
-#          CI=true IS_MINIKUBE=true ./tools/bin/acceptance_test_kube_helm.sh
-#
-#      - uses: actions/upload-artifact@v2
-#        if: failure()
-#        with:
-#          name: Kubernetes Logs
-#          path: /tmp/kubernetes_logs/*
->>>>>>> 7d73b086
 
       - name: Cache Build Artifacts
         uses: ./.github/actions/cache-build-artifacts
