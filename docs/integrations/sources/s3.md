--- conflicted
+++ resolved
@@ -282,13 +282,9 @@
 
 | Version | Date       | Pull Request                                                                                                    | Subject                                                                                                              |
 |:--------|:-----------|:----------------------------------------------------------------------------------------------------------------|:---------------------------------------------------------------------------------------------------------------------|
-<<<<<<< HEAD
-| 4.0.1   | 2023-08-25 | [29757](https://github.com/airbytehq/airbyte/pull/29757)                                                        | New version using file-based CDK
-| 3.1.10  | 2023-08-29 | [29943](https://github.com/airbytehq/airbyte/pull/29943)                                                        | Add config error for arrow invalide rror                                                                             |
-=======
+| 4.0.1   | 2023-09-05 | [29757](https://github.com/airbytehq/airbyte/pull/29757)                                                        | New version using file-based CDK
 | 3.1.11  | 2023-08-30 | [29986](https://github.com/airbytehq/airbyte/pull/29986)                                                        | Add config error for conversion error                                                                                |
 | 3.1.10  | 2023-08-29 | [29943](https://github.com/airbytehq/airbyte/pull/29943)                                                        | Add config error for arrow invalid error                                                                             |
->>>>>>> f2817ea3
 | 3.1.9   | 2023-08-23 | [29753](https://github.com/airbytehq/airbyte/pull/29753)                                                        | Feature parity update for V4 release                                                                                 |
 | 3.1.8   | 2023-08-17 | [29520](https://github.com/airbytehq/airbyte/pull/29520)                                                        | Update legacy state and error handling                                                                               |
 | 3.1.7   | 2023-08-17 | [29505](https://github.com/airbytehq/airbyte/pull/29505)                                                        | v4 StreamReader and Cursor fixes                                                                                     |
