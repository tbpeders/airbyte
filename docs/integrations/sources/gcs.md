--- conflicted
+++ resolved
@@ -224,14 +224,11 @@
 
 | Version | Date       | Pull Request                                             | Subject                                                                 |
 |:--------|:-----------|:---------------------------------------------------------|:------------------------------------------------------------------------|
-<<<<<<< HEAD
-| 0.7.0   | 2024-09-16 | [45414](https://github.com/airbytehq/airbyte/pull/45414) | Add support for OAuth authentication                                    |
-=======
+| 0.8.0   | 2024-09-26 | [45414](https://github.com/airbytehq/airbyte/pull/45414) | Add support for OAuth authentication                                    |
 | 0.7.1   | 2024-09-24 | [45850](https://github.com/airbytehq/airbyte/pull/45850) | Add integration tests                                                   |
 | 0.7.0   | 2024-09-24 | [45671](https://github.com/airbytehq/airbyte/pull/45671) | Add .zip files support                                                  |
 | 0.6.9   | 2024-09-21 | [45798](https://github.com/airbytehq/airbyte/pull/45798) | Update dependencies                                                     |
 | 0.6.8   | 2024-09-19 | [45092](https://github.com/airbytehq/airbyte/pull/45092) | Update CDK v5; Fix OSError not raised in stream_reader.open_file        |
->>>>>>> 477bcc4c
 | 0.6.7   | 2024-09-14 | [45492](https://github.com/airbytehq/airbyte/pull/45492) | Update dependencies                                                     |
 | 0.6.6   | 2024-09-07 | [45232](https://github.com/airbytehq/airbyte/pull/45232) | Update dependencies                                                     |
 | 0.6.5   | 2024-08-31 | [45010](https://github.com/airbytehq/airbyte/pull/45010) | Update dependencies                                                     |
