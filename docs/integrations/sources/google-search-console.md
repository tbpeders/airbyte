# Google Search Console

<HideInUI>

This page contains the setup guide and reference information for the Google Search Console source connector.

</HideInUI>

## Prerequisites

- A verified property in Google Search Console (or the list of the `Site URLs` (Website URL Properties))
<!-- env:oss -->
- Google Search Console API enabled for your project (**Airbyte Open Source** only)
<!-- /env:oss -->

## Setup guide

### Step 1: Set up Google Search Console

To authenticate the Google Search Console connector, you will need to use one of the following methods:

<!-- env:cloud -->

#### OAuth (Recommended for Airbyte Cloud)

You can authenticate using your Google Account with OAuth if you are the owner of the Google Search Console property or have view permissions. Follow [Google's instructions](https://support.google.com/webmasters/answer/7687615?sjid=11103698321670173176-NA) to ensure that your account has the necessary permissions (**Owner** or **Full User**) to view the Google Search Console property. This option is recommended for **Airbyte Cloud** users, as it significantly simplifies the setup process and allows you to authenticate the connection [directly from the Airbyte UI](#step-2-set-up-the-google-search-console-connector-in-airbyte).

<!-- /env:cloud -->

<!-- env:oss -->

To authenticate with OAuth in **Airbyte Open Source**, you will need to create an authentication app and obtain the following credentials and tokens:

- Client ID
- Client Secret
- Refresh Token
- Access Token

More information on the steps to create an OAuth app to access Google APIs and obtain these credentials can be found [in Google's documentation](https://developers.google.com/identity/protocols/oauth2).

#### Google service account with JSON key file (Recommended for Airbyte Open Source)

You can authenticate the connection using a JSON key file associated with a Google service account. This option is recommended for **Airbyte Open Source** users. Follow the steps below to create a service account and generate the JSON key file:

1. Open the [Service Accounts page](https://console.developers.google.com/iam-admin/serviceaccounts).
2. Select an existing project, or create a new project.
3. At the top of the page, click **+ Create service account**.
4. Enter a name and description for the service account, then click **Create and Continue**.
5. Under **Service account permissions**, select the roles to grant to the service account, then click **Continue**. We recommend the **Viewer** role.
   - Optional: Under **Grant users access to this service account**, you may specify the users or groups that are allowed to use and manage the service account.
6. Go to the [API Console/Credentials](https://console.cloud.google.com/apis/credentials) and click on the email address of the service account you just created.
7. In the **Keys** tab, click **+ Add key**, then click **Create new key**.
8. Select **JSON** as the Key type. This will generate and download the JSON key file that you'll use for authentication. Click **Continue**.

:::caution
This file serves as the only copy of your JSON service key, and you will not be able to re-download it. Be sure to store it in a secure location.
:::

:::note
You can return to the [API Console/Credentials](https://console.cloud.google.com/apis/credentials) at any time to manage your service account or generate additional JSON keys. For more details about service account credentials, see [Google's IAM documentation](https://cloud.google.com/iam/docs/understanding-service-accounts).
:::

#### Note on delegating domain-wide authority to the service account

Domain-wide delegation is a powerful feature that allows service accounts to access users' data across an organization's Google Workspace environment through 'impersonation'. This authority is necessary in certain use cases, such as when a service account needs broad access across multiple users and services within a domain.

:::note
Only the super admin of your Google Workspace domain can enable domain-wide delegation of authority to a service account.
:::

To enable delegated domain-wide authority, follow the steps listed in the [Google documentation](https://developers.google.com/identity/protocols/oauth2/service-account#delegatingauthority). Please make sure to grant the following OAuth scopes to the service account:

- `https://www.googleapis.com/auth/webmasters.readonly`

For more information on this topic, please refer to [this Google article](https://support.google.com/a/answer/162106?hl=en).

<!-- /env:oss -->

### Step 2: Set up the Google Search Console connector in Airbyte

<!-- env:cloud -->

**For Airbyte Cloud:**

1. [Log in to your Airbyte Cloud](https://cloud.airbyte.com/workspaces) account.
2. In the left navigation bar, click **Sources**. In the top-right corner, click **+ New source**.
3. Find and select **Google Search Console** from the list of available sources.
4. For **Source name**, enter a name to help you identify this source.
5. For **Website URL Property**, enter the specific website property in Google Seach Console with data you want to replicate.
6. For **Start Date**, by default the `2021-01-01` is set, use the provided datepicker or enter a date in the format `YYYY-MM-DD`. Any data created on or after this date will be replicated.
7. To authenticate the connection:
<!-- env:cloud -->

- **For Airbyte Cloud:**
  - Select **Oauth** from the Authentication dropdown, then click **Sign in with Google** to authorize your account.
    <!-- /env:cloud -->
    <!-- env:oss -->
- **For Airbyte Open Source:**
  - (Recommended) Select **Service Account Key Authorization** from the Authentication dropdown, then enter the **Admin Email** and **Service Account JSON Key**. For the key, copy and paste the JSON key you obtained during the service account setup. It should begin with `{"type": "service account", "project_id": YOUR_PROJECT_ID, "private_key_id": YOUR_PRIVATE_KEY, ...}`
  - Select **Oauth** from the Authentication dropdown, then enter your **Client ID**, **Client Secret**, **Access Token** and **Refresh Token**.
  <!-- /env:oss -->

8. (Optional) For **End Date**, you may optionally provide a date in the format `YYYY-MM-DD`. Any data created between the defined Start Date and End Date will be replicated. Leaving this field blank will replicate all data created on or after the Start Date to the present.
9. (Optional) For **Custom Reports**, you may optionally provide an array of JSON objects representing any custom reports you wish to query the API with. Refer to the [Custom reports](#custom-reports) section below for more information on formulating these reports.
10. (Optional) For **Data Freshness**, you may choose whether to include "fresh" data that has not been finalized by Google, and may be subject to change. Please note that if you are using Incremental sync mode, we highly recommend leaving this option to its default value of `final`. Refer to the [Data Freshness](#data-freshness) section below for more information on this parameter.
11. Click **Set up source** and wait for the tests to complete.

<HideInUI>

## Supported sync modes

The Google Search Console Source connector supports the following [sync modes](https://docs.airbyte.com/cloud/core-concepts#connection-sync-modes):

- [Full Refresh - Overwrite](https://docs.airbyte.com/understanding-airbyte/connections/full-refresh-overwrite/)
- [Full Refresh - Append](https://docs.airbyte.com/understanding-airbyte/connections/full-refresh-append)
- [Incremental - Append](https://docs.airbyte.com/understanding-airbyte/connections/incremental-append)
- [Incremental - Append + Deduped](https://docs.airbyte.com/understanding-airbyte/connections/incremental-append-deduped)

:::note
The granularity for the cursor is 1 day, so Incremental Sync in Append mode may result in duplicating the data.
:::

## Supported streams

- [Sites](https://developers.google.com/webmaster-tools/search-console-api-original/v3/sites/get)
- [Sitemaps](https://developers.google.com/webmaster-tools/search-console-api-original/v3/sitemaps/list)
- [Full Analytics report](https://developers.google.com/webmaster-tools/search-console-api-original/v3/searchanalytics/query) \(this stream has a long sync time because it is very detailed, use with care\)
- [Analytics report by country](https://developers.google.com/webmaster-tools/search-console-api-original/v3/searchanalytics/query)
- [Analytics report by date](https://developers.google.com/webmaster-tools/search-console-api-original/v3/searchanalytics/query)
- [Analytics report by device](https://developers.google.com/webmaster-tools/search-console-api-original/v3/searchanalytics/query)
- [Analytics report by page](https://developers.google.com/webmaster-tools/search-console-api-original/v3/searchanalytics/query)
- [Analytics report by query](https://developers.google.com/webmaster-tools/search-console-api-original/v3/searchanalytics/query)
- [Analytics keyword report](https://developers.google.com/webmaster-tools/search-console-api-original/v3/searchanalytics/query)
- [Analytics keyword report by page](https://developers.google.com/webmaster-tools/search-console-api-original/v3/searchanalytics/query)
- [Analytics keyword report by site](https://developers.google.com/webmaster-tools/search-console-api-original/v3/searchanalytics/query)
- [Analytics page report](https://developers.google.com/webmaster-tools/search-console-api-original/v3/searchanalytics/query)
- [Analytics site report by page](https://developers.google.com/webmaster-tools/search-console-api-original/v3/searchanalytics/query)
- [Analytics site report by site](https://developers.google.com/webmaster-tools/search-console-api-original/v3/searchanalytics/query)
- Analytics report by custom dimensions

## Connector-specific configurations

### Custom reports

Custom reports allow you to query the API with a custom set of dimensions to group results by. Results are grouped in the order that you supply these dimensions. Each custom report should be constructed like following:

1. Click `Add` under the `Custom Reports` section
2. Enter the `Name` of the report, this will be the name of the stream
3. Select one or more `Dimensions` from the available dropdown list

The available `Dimensions` are:

- `country`
- `date`
- `device`
- `page`
- `query`

For example, to query the API for a report that groups results by country, then by date, you could enter the following custom report:

- Name: country_date
- Dimensions: ["country", "date"]

Please note, that for technical reasons `date` is the default dimension which will be included in your query whether you specify it or not. By specifying it you can change the order the results are grouped in. Primary key will consist of your custom dimensions and the default dimension along with `site_url` and `search_type`.

The information you provide via UI Custom report builder will then be transformed into the custom stream by it's `Name`

You can use the [Google APIS Explorer](https://developers.google.com/webmaster-tools/v1/searchanalytics/query) to build and test the reports you want to use.

### Data Freshness

The **Data Freshness** parameter deals with the "freshness", or finality of the data that is being queried.

- `final`: The query will include only finalized, stable data. This is data that has been processed, verified, and is unlikely to change. When you select this option, you are querying for the definitive statistics and information that Google has analyzed and confirmed.
- `all`: The query will return both finalized data and what Google terms "fresh" data. Fresh data includes more recent data that hasn't gone through the full processing and verification that finalized data has. This option can give you more up-to-the-minute insights, but it may be subject to change as Google continues to process and analyze it.

:::caution
When using Incremental Sync mode, we recommend leaving this parameter to its default state of `final`, as the `all` option may cause discrepancies between the data in your destination table and the finalized data in Google Search Console.
:::

## Data type map

| Integration Type | Airbyte Type |
| :--------------- | :----------- |
| `string`         | `string`     |
| `number`         | `number`     |
| `array`          | `array`      |
| `object`         | `object`     |

## Limitations & Troubleshooting

<details>
<summary>
Expand to see details about Google Search Console connector limitations and troubleshooting.
</summary>

### Connector limitations

#### Rate limiting

This connector attempts to back off gracefully when it hits Reports API's rate limits. To find more information about limits, see [Usage Limits](https://developers.google.com/webmaster-tools/limits) documentation.

#### Data retention

Google Search Console only retains data for websites from the last 16 months. Any data prior to this cutoff point will not be accessible. [Please see this article for more information](https://seotesting.com/google-search-console/how-long-does-gsc-keep-my-data/#:~:text=Google%20Search%20Console%20holds%20relevant,October%2C%202022%2C%20until%20today.).

### Troubleshooting

- Check out common troubleshooting issues for the Google Search Console source connector on our [Airbyte Forum](https://github.com/airbytehq/airbyte/discussions).

</details>

## Changelog

<details>
  <summary>Expand to review</summary>

| Version | Date       | Pull Request                                             | Subject                                                                                                                        |
| :------ | :--------- | :------------------------------------------------------- | :----------------------------------------------------------------------------------------------------------------------------- |
<<<<<<< HEAD
| 1.6.0 | 2024-08-02 | [42544](https://github.com/airbytehq/airbyte/pull/42544) | Migrate to CDK v4.3.0 |
=======
| 1.5.2 | 2024-07-27 | [42786](https://github.com/airbytehq/airbyte/pull/42786) | Update dependencies |
>>>>>>> 0d9c69b5
| 1.5.1 | 2024-07-20 | [42142](https://github.com/airbytehq/airbyte/pull/42142) | Update dependencies |
| 1.5.0 | 2024-07-17 | [42073](https://github.com/airbytehq/airbyte/pull/42073) | Migrate to CDK v1.8.0 |
| 1.4.13 | 2024-07-13 | [41734](https://github.com/airbytehq/airbyte/pull/41734) | Update dependencies |
| 1.4.12 | 2024-07-10 | [41440](https://github.com/airbytehq/airbyte/pull/41440) | Update dependencies |
| 1.4.11 | 2024-07-09 | [41164](https://github.com/airbytehq/airbyte/pull/41164) | Update dependencies |
| 1.4.10 | 2024-07-06 | [40981](https://github.com/airbytehq/airbyte/pull/40981) | Update dependencies |
| 1.4.9 | 2024-06-27 | [40215](https://github.com/airbytehq/airbyte/pull/40215) | Replaced deprecated AirbyteLogger with logging.Logger |
| 1.4.8 | 2024-06-26 | [40532](https://github.com/airbytehq/airbyte/pull/40532) | Update dependencies |
| 1.4.7 | 2024-06-25 | [40312](https://github.com/airbytehq/airbyte/pull/40312) | Update dependencies |
| 1.4.6 | 2024-06-22 | [40077](https://github.com/airbytehq/airbyte/pull/40077) | Update dependencies |
| 1.4.5 | 2024-06-17 | [39516](https://github.com/airbytehq/airbyte/pull/39516) | Update state handling for incremental streams |
| 1.4.4 | 2024-06-04 | [39059](https://github.com/airbytehq/airbyte/pull/39059) | [autopull] Upgrade base image to v1.2.1 |
| 1.4.3 | 2024-05-24 | [38649](https://github.com/airbytehq/airbyte/pull/38649) | Update deprecated auth package |
| 1.4.2 | 2024-04-19 | [36639](https://github.com/airbytehq/airbyte/pull/36639) | Updating to 0.80.0 CDK |
| 1.4.1 | 2024-04-12 | [36639](https://github.com/airbytehq/airbyte/pull/36639) | Schema descriptions |
| 1.4.0 | 2024-03-19 | [36267](https://github.com/airbytehq/airbyte/pull/36267) | Pin airbyte-cdk version to `^0` |
| 1.3.7 | 2024-02-12 | [35163](https://github.com/airbytehq/airbyte/pull/35163) | Manage dependencies with Poetry |
| 1.3.6 | 2023-10-26 | [31863](https://github.com/airbytehq/airbyte/pull/31863) | Base image migration: remove Dockerfile and use the python-connector-base image |
| 1.3.5 | 2023-09-28 | [30822](https://github.com/airbytehq/airbyte/pull/30822) | Fix primary key for custom reports |
| 1.3.4 | 2023-09-27 | [30785](https://github.com/airbytehq/airbyte/pull/30785) | Do not migrate config for the newly created connections |
| 1.3.3 | 2023-08-29 | [29941](https://github.com/airbytehq/airbyte/pull/29941) | Added `primary key` to each stream, added `custom_report` config migration |
| 1.3.2 | 2023-08-25 | [29829](https://github.com/airbytehq/airbyte/pull/29829) | Make `Start Date` a non-required, added the `suggested streams`, corrected public docs |
| 1.3.1 | 2023-08-24 | [29329](https://github.com/airbytehq/airbyte/pull/29329) | Update tooltip descriptions |
| 1.3.0 | 2023-08-24 | [29750](https://github.com/airbytehq/airbyte/pull/29750) | Add new `Keyword-Site-Report-By-Site` stream |
| 1.2.2 | 2023-08-23 | [29741](https://github.com/airbytehq/airbyte/pull/29741) | Handle `HTTP-401`, `HTTP-403` errors |
| 1.2.1 | 2023-07-04 | [27952](https://github.com/airbytehq/airbyte/pull/27952) | Removed deprecated `searchType`, added `discover`(Discover results) and `googleNews`(Results from news.google.com, etc.) types |
| 1.2.0 | 2023-06-29 | [27831](https://github.com/airbytehq/airbyte/pull/27831) | Add new streams |
| 1.1.0 | 2023-06-26 | [27738](https://github.com/airbytehq/airbyte/pull/27738) | License Update: Elv2 |
| 1.0.2 | 2023-06-13 | [27307](https://github.com/airbytehq/airbyte/pull/27307) | Fix `data_state` config typo |
| 1.0.1 | 2023-05-30 | [26746](https://github.com/airbytehq/airbyte/pull/26746) | Remove `authSpecification` from connector spec in favour of advancedAuth |
| 1.0.0 | 2023-05-24 | [26452](https://github.com/airbytehq/airbyte/pull/26452) | Add data_state parameter to specification |
| 0.1.22 | 2023-03-20 | [22295](https://github.com/airbytehq/airbyte/pull/22295) | Update specification examples |
| 0.1.21 | 2023-02-14 | [22984](https://github.com/airbytehq/airbyte/pull/22984) | Specified date formatting in specification |
| 0.1.20 | 2023-02-02 | [22334](https://github.com/airbytehq/airbyte/pull/22334) | Turn on default HttpAvailabilityStrategy |
| 0.1.19 | 2023-01-27 | [22007](https://github.com/airbytehq/airbyte/pull/22007) | Set `AvailabilityStrategy` for streams explicitly to `None` |
| 0.1.18 | 2022-10-27 | [18568](https://github.com/airbytehq/airbyte/pull/18568) | Improved config validation: custom_reports.dimension |
| 0.1.17 | 2022-10-08 | [17751](https://github.com/airbytehq/airbyte/pull/17751) | Improved config validation: start_date, end_date, site_urls |
| 0.1.16 | 2022-09-28 | [17304](https://github.com/airbytehq/airbyte/pull/17304) | Migrate to per-stream state. |
| 0.1.15 | 2022-09-16 | [16819](https://github.com/airbytehq/airbyte/pull/16819) | Check available site urls to avoid 403 error on sync |
| 0.1.14 | 2022-09-08 | [16433](https://github.com/airbytehq/airbyte/pull/16433) | Add custom analytics stream. |
| 0.1.13 | 2022-07-21 | [14924](https://github.com/airbytehq/airbyte/pull/14924) | Remove `additionalProperties` field from specs |
| 0.1.12 | 2022-05-04 | [12482](https://github.com/airbytehq/airbyte/pull/12482) | Update input configuration copy |
| 0.1.11 | 2022-01-05 | [9186](https://github.com/airbytehq/airbyte/pull/9186) | Fix incremental sync: keep all urls in state object |
| 0.1.10 | 2021-12-23 | [9073](https://github.com/airbytehq/airbyte/pull/9073) | Add slicing by date range |
| 0.1.9 | 2021-12-22 | [9047](https://github.com/airbytehq/airbyte/pull/9047) | Add 'order' to spec.json props |
| 0.1.8 | 2021-12-21 | [8248](https://github.com/airbytehq/airbyte/pull/8248) | Enable Sentry for performance and errors tracking |
| 0.1.7 | 2021-11-26 | [7431](https://github.com/airbytehq/airbyte/pull/7431) | Add default `end_date` param value |
| 0.1.6 | 2021-09-27 | [6460](https://github.com/airbytehq/airbyte/pull/6460) | Update OAuth Spec File |
| 0.1.4 | 2021-09-23 | [6394](https://github.com/airbytehq/airbyte/pull/6394) | Update Doc link Spec File |
| 0.1.3 | 2021-09-23 | [6405](https://github.com/airbytehq/airbyte/pull/6405) | Correct Spec File |
| 0.1.2 | 2021-09-17 | [6222](https://github.com/airbytehq/airbyte/pull/6222) | Correct Spec File |
| 0.1.1 | 2021-09-22 | [6315](https://github.com/airbytehq/airbyte/pull/6315) | Verify access to all sites when performing connection check |
| 0.1.0`  | 2021-09-03 | [5350](https://github.com/airbytehq/airbyte/pull/5350)   | Initial Release                                                                                                                |

</details>

</HideInUI><|MERGE_RESOLUTION|>--- conflicted
+++ resolved
@@ -217,11 +217,8 @@
 
 | Version | Date       | Pull Request                                             | Subject                                                                                                                        |
 | :------ | :--------- | :------------------------------------------------------- | :----------------------------------------------------------------------------------------------------------------------------- |
-<<<<<<< HEAD
 | 1.6.0 | 2024-08-02 | [42544](https://github.com/airbytehq/airbyte/pull/42544) | Migrate to CDK v4.3.0 |
-=======
 | 1.5.2 | 2024-07-27 | [42786](https://github.com/airbytehq/airbyte/pull/42786) | Update dependencies |
->>>>>>> 0d9c69b5
 | 1.5.1 | 2024-07-20 | [42142](https://github.com/airbytehq/airbyte/pull/42142) | Update dependencies |
 | 1.5.0 | 2024-07-17 | [42073](https://github.com/airbytehq/airbyte/pull/42073) | Migrate to CDK v1.8.0 |
 | 1.4.13 | 2024-07-13 | [41734](https://github.com/airbytehq/airbyte/pull/41734) | Update dependencies |
