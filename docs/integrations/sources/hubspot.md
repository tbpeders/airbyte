# HubSpot

<HideInUI>

This page contains the setup guide and reference information for the [HubSpot](https://www.hubspot.com/) source connector.

</HideInUI>

## Prerequisites

- HubSpot Account

<!-- env:oss -->

- **For Airbyte Open Source**: Private App with Access Token
<!-- /env:oss -->

## Setup guide

### Step 1: Set up HubSpot

<!-- env:cloud -->

**For Airbyte Cloud:**

**- OAuth** (Recommended). We highly recommend you use OAuth rather than Private App authentication, as it significantly simplifies the setup process.

**- Private App:** If you are using a Private App, you will need to use your Access Token to set up the connector. Please refer to the [official HubSpot documentation](https://developers.hubspot.com/docs/api/private-apps) to learn how to obtain the access token.

<!-- /env:cloud -->

<!-- env:oss -->

**For Airbyte Open Source:**

**- Private App setup** (Recommended): If you are authenticating via a Private App, you will need to use your Access Token to set up the connector. Please refer to the [official HubSpot documentation](https://developers.hubspot.com/docs/api/private-apps) to learn how to obtain the access token.

**- OAuth setup:** If you are using Oauth to authenticate on Airbyte Open Source, please refer to [Hubspot's detailed walkthrough](https://developers.hubspot.com/docs/api/working-with-oauth). To set up the connector, you will need to acquire your:

- Client ID
- Client Secret
- Refresh Token
<!-- /env:oss -->

More information on HubSpot authentication methods can be found
[here](https://developers.hubspot.com/docs/api/intro-to-auth).

### Step 2: Configure the scopes for your streams (Private App only)

These instructions are only relevant if you are using a **Private App** for authentication. You can ignore this if you are authenticating via OAuth.

To set up a Private App, you must manually configure scopes to ensure Airbyte can sync all available data. Each scope relates to a specific stream or streams. Please refer to [Hubspot's page on scopes](https://legacydocs.hubspot.com/docs/methods/oauth2/initiate-oauth-integration#scopes) for instructions.

<details>
  <summary>Expand to review scopes</summary>


| Stream                      | Required Scope                                                                                               |
| :-------------------------- | :----------------------------------------------------------------------------------------------------------- |
| `campaigns`                 | `content`                                                                                                    |
| `companies`                 | `crm.objects.companies.read`, `crm.schemas.companies.read`                                                   |
| `contact_lists`             | `crm.lists.read`                                                                                             |
| `contacts`                  | `crm.objects.contacts.read`                                                                                  |
| `contacts_list_memberships` | `crm.objects.contacts.read`                                                                                  |
| `contacts_form_submissions` | `crm.objects.contacts.read`                                                                                  |
| `contacts_web_analytics`    | `crm.objects.contacts.read`, `business-intelligence`                                                         |
| Custom CRM Objects          | `crm.objects.custom.read`                                                                                    |
| `deal_pipelines`            | `crm.objects.contacts.read`                                                                                  |
| `deals`                     | `crm.objects.deals.read`, `crm.schemas.deals.read`                                                           |
| `deals_archived`            | `crm.objects.deals.read`, `crm.schemas.deals.read`                                                           |
| `email_events`              | `content`                                                                                                    |
| `email_subscriptions`       | `content`                                                                                                    |
| `engagements`               | `crm.objects.companies.read`, `crm.objects.contacts.read`, `crm.objects.deals.read`, `tickets`, `e-commerce` |
| `engagements_emails`        | `sales-email-read`                                                                                           |
| `forms`                     | `forms`                                                                                                      |
| `form_submissions`          | `forms`                                                                                                      |
| `goals`                     | `crm.objects.goals.read`                                                                                     |
| `leads`                     | `crm.objects.leads.read`, `crm.schemas.leads.read`                                                   |
| `line_items`                | `e-commerce`                                                                                                 |
| `owners`                    | `crm.objects.owners.read`                                                                                    |
| `products`                  | `e-commerce`                                                                                                 |
| `property_history`          | `crm.objects.contacts.read`                                                                                  |
| `subscription_changes`      | `content`                                                                                                    |
| `tickets`                   | `tickets`                                                                                                    |
| `workflows`                 | `automation`                                                                                                 |

</details>

### Step 3: Set up the HubSpot connector in Airbyte

<!-- env:cloud -->

#### For Airbyte Cloud:

1. [Log into your Airbyte Cloud](https://cloud.airbyte.com/workspaces) account.
2. Click Sources and then click + New source.
3. On the Set up the source page, select HubSpot from the Source type dropdown.
4. Enter a name for the HubSpot connector.
5. From the **Authentication** dropdown, select your chosen authentication method:
   - (Recommended) To authenticate using OAuth, select **OAuth** and click **Authenticate your HubSpot account** to sign in with HubSpot and authorize your account.

     :::note HubSpot Authentication issues
     You may encounter an error during the authentication process in the popup window with the message `An invalid scope name was provided`. To resolve this, close the window and retry authentication.
     :::
   - (Not Recommended) To authenticate using a Private App, select **Private App** and enter the Access Token for your HubSpot account.

<FieldAnchor field="start_date">

6. For **Start date**, use the provided datepicker or enter the date in the following format: `yyyy-mm-ddThh:mm:ssZ`. Data added on and after this date will be replicated. If this is not set, "2006-06-01T00:00:00Z" (the date Hubspot was created) will be used as a start date.

</FieldAnchor>

7. Click **Set up source** and wait for the tests to complete.
<!-- /env:cloud -->

<!-- env:oss -->

#### For Airbyte Open Source:

1. Navigate to the Airbyte Open Source dashboard.
2. From the Airbyte UI, click **Sources**, then click on **+ New Source** and select **HubSpot** from the list of available sources.
3. Enter a **Source name** of your choosing.
4. From the **Authentication** dropdown, select your chosen authentication method:
   - (Recommended) To authenticate using a Private App, select **Private App** and enter the Access Token for your HubSpot account.
   - (Not Recommended:) To authenticate using OAuth, select **OAuth** and enter your Client ID, Client Secret, and Refresh Token.
5. For **Start date**, use the provided datepicker or enter the date in the following format:
   `yyyy-mm-ddThh:mm:ssZ`. The data added on and after this date will be replicated. If not set, "2006-06-01T00:00:00Z" (Hubspot creation date) will be used as start date. It's recommended to provide relevant to your data start date value to optimize synchronization.
6. Click **Set up source** and wait for the tests to complete.

<FieldAnchor field="enable_experimental_streams">

### Experimental streams

[Web Analytics](https://developers.hubspot.com/docs/api/events/web-analytics) streams may be enabled as an experimental feature. Note that these streams use a Hubspot API that is currently in beta, and they may be modified or unstable as the API continues to develop.

</FieldAnchor>

<HideInUI>

## Supported sync modes

The HubSpot source connector supports the following [sync modes](https://docs.airbyte.com/cloud/core-concepts/#connection-sync-modes):

- Full Refresh
- Incremental

:::note
There are two types of incremental sync:

1. Incremental (standard server-side, where API returns only the data updated or generated since the last sync)
2. Client-Side Incremental (API returns all available data and connector filters out only new records)
   :::

## Supported Streams

The HubSpot source connector supports the following streams:

- [Campaigns](https://developers.hubspot.com/docs/methods/email/get_campaign_data) \(Client-Side Incremental\)
- [Companies](https://developers.hubspot.com/docs/api/crm/companies) \(Incremental\)
- [Contact Lists](http://developers.hubspot.com/docs/methods/lists/get_lists) \(Incremental\)
- [Contacts](https://developers.hubspot.com/docs/methods/contacts/get_contacts) \(Incremental\)
- [Contacts List Memberships](https://legacydocs.hubspot.com/docs/methods/contacts/get_contacts)
- [Contacts Form Submissions](https://legacydocs.hubspot.com/docs/methods/contacts/get_contacts)
- [Contacts Merged Audit](https://legacydocs.hubspot.com/docs/methods/contacts/get_batch_by_vid)
- [Deal Pipelines](https://developers.hubspot.com/docs/methods/pipelines/get_pipelines_for_object_type) \(Client-Side Incremental\)
- [Deals](https://developers.hubspot.com/docs/api/crm/deals) \(including Contact associations\) \(Incremental\)
  - Records that have been deleted (archived) and stored in HubSpot's recycle bin will only be kept for 90 days, see [response from HubSpot Team](https://community.hubspot.com/t5/APIs-Integrations/Archived-deals-deleted-or-different/m-p/714157)
- [Deals Archived](https://developers.hubspot.com/docs/api/crm/deals) \(including Contact associations\) \(Incremental\)
- [Email Events](https://developers.hubspot.com/docs/methods/email/get_events) \(Incremental\)
- [Email Subscriptions](https://developers.hubspot.com/docs/methods/email/get_subscriptions)
- [Engagements](https://legacydocs.hubspot.com/docs/methods/engagements/get-all-engagements) \(Incremental\)
- [Engagements Calls](https://developers.hubspot.com/docs/api/crm/calls) \(Incremental\)
- [Engagements Emails](https://developers.hubspot.com/docs/api/crm/email) \(Incremental\)
- [Engagements Meetings](https://developers.hubspot.com/docs/api/crm/meetings) \(Incremental\)
- [Engagements Notes](https://developers.hubspot.com/docs/api/crm/notes) \(Incremental\)
- [Engagements Tasks](https://developers.hubspot.com/docs/api/crm/tasks) \(Incremental\)
- [Forms](https://developers.hubspot.com/docs/api/marketing/forms) \(Client-Side Incremental\)
- [Form Submissions](https://legacydocs.hubspot.com/docs/methods/forms/get-submissions-for-a-form) \(Client-Side Incremental\)
- [Goals](https://developers.hubspot.com/docs/api/crm/goals) \(Incremental\)
- [Leads](https://developers.hubspot.com/docs/api/crm/leads) \(Incremental\)
- [Line Items](https://developers.hubspot.com/docs/api/crm/line-items) \(Incremental\)
- [Marketing Emails](https://legacydocs.hubspot.com/docs/methods/cms_email/get-all-marketing-email-statistics)
- [Owners](https://developers.hubspot.com/docs/methods/owners/get_owners) \(Client-Side Incremental\)
- [Owners Archived](https://legacydocs.hubspot.com/docs/methods/owners/get_owners) \(Client-Side Incremental)
- [Products](https://developers.hubspot.com/docs/api/crm/products) \(Incremental\)
- [Contacts Property History](https://legacydocs.hubspot.com/docs/methods/contacts/get_contacts) \(Client-Side Incremental\)
- [Companies Property History](https://legacydocs.hubspot.com/docs/methods/companies/get-all-companies) \(Client-Side Incremental\)
- [Deals Property History](https://legacydocs.hubspot.com/docs/methods/deals/get-all-deals) \(Client-Side Incremental\)
- [Subscription Changes](https://developers.hubspot.com/docs/methods/email/get_subscriptions_timeline) \(Incremental\)
- [Tickets](https://developers.hubspot.com/docs/api/crm/tickets) \(Incremental\)
- [Ticket Pipelines](https://developers.hubspot.com/docs/api/crm/pipelines) \(Client-Side Incremental\)
- [Workflows](https://legacydocs.hubspot.com/docs/methods/workflows/v3/get_workflows) \(Client-Side Incremental\)
- [ContactsWebAnalytics](https://developers.hubspot.com/docs/api/events/web-analytics) \(Incremental\)
- [CompaniesWebAnalytics](https://developers.hubspot.com/docs/api/events/web-analytics) \(Incremental\)
- [DealsWebAnalytics](https://developers.hubspot.com/docs/api/events/web-analytics) \(Incremental\)
- [TicketsWebAnalytics](https://developers.hubspot.com/docs/api/events/web-analytics) \(Incremental\)
- [EngagementsCallsWebAnalytics](https://developers.hubspot.com/docs/api/events/web-analytics) \(Incremental\)
- [EngagementsEmailsWebAnalytics](https://developers.hubspot.com/docs/api/events/web-analytics) \(Incremental\)
- [EngagementsMeetingsWebAnalytics](https://developers.hubspot.com/docs/api/events/web-analytics) \(Incremental\)
- [EngagementsNotesWebAnalytics](https://developers.hubspot.com/docs/api/events/web-analytics) \(Incremental\)
- [EngagementsTasksWebAnalytics](https://developers.hubspot.com/docs/api/events/web-analytics) \(Incremental\)
- [GoalsWebAnalytics](https://developers.hubspot.com/docs/api/events/web-analytics) \(Incremental\)
- [LineItemsWebAnalytics](https://developers.hubspot.com/docs/api/events/web-analytics) \(Incremental\)
- [ProductsWebAnalytics](https://developers.hubspot.com/docs/api/events/web-analytics) \(Incremental\)

### Entity-Relationship Diagram (ERD)
<EntityRelationshipDiagram></EntityRelationshipDiagram>

### Notes on the `property_history` streams

`Property_history` streams can be synced using an `Incremental` sync mode, which uses a cursor timestamp to determine which records have been updated since the previous sync. Within these streams, some fields types (ex. `CALCULATED` type) will always have a cursor timstamp that mirrors the time of the latest sync. This results in each sync including many more records than were necessarily changed since the previous sync.

### Notes on the `engagements` stream

1. Objects in the `engagements` stream can have one of the following types: `note`, `email`, `task`, `meeting`, `call`. Depending on the type of engagement, different properties are set for that object in the `engagements_metadata` table in the destination:

- A `call` engagement has a corresponding `engagements_metadata` object with non-null values in the `toNumber`, `fromNumber`, `status`, `externalId`, `durationMilliseconds`, `externalAccountId`, `recordingUrl`, `body`, and `disposition` columns.
- An `email` engagement has a corresponding `engagements_metadata` object with non-null values in the `subject`, `html`, and `text` columns. In addition, there will be records in four related tables, `engagements_metadata_from`, `engagements_metadata_to`, `engagements_metadata_cc`, `engagements_metadata_bcc`.
- A `meeting` engagement has a corresponding `engagements_metadata` object with non-null values in the `body`, `startTime`, `endTime`, and `title` columns.
- A `note` engagement has a corresponding `engagements_metadata` object with non-null values in the `body` column.
- A `task` engagement has a corresponding `engagements_metadata` object with non-null values in the `body`, `status`, and `forObjectType` columns.

2. The `engagements` stream uses two different APIs based on the length of time since the last sync and the number of records which Airbyte hasn't yet synced.

- **EngagementsRecent** if the following two criteria are met:
  - The last sync was performed within the last 30 days
  - Fewer than 10,000 records are being synced
- **EngagementsAll** if either of these criteria are not met.

Because of this, the `engagements` stream can be slow to sync if it hasn't synced within the last 30 days and/or is generating large volumes of new data. To accomodate for this limitation, we recommend scheduling more frequent syncs.

### Notes on the `Forms` and `Form Submissions` stream

This stream only syncs marketing forms. If you need other forms types, sync `Contacts Form Submissions`.

### Notes on the `Custom CRM` Objects

Custom CRM Objects and Custom Web Analytics will appear as streams available for sync, alongside the standard objects listed above.

If you set up your connections before April 15th, 2023 (on Airbyte Cloud) or before 0.8.0 (OSS) then you'll need to do some additional work to sync custom CRM objects.

First you need to give the connector some additional permissions:

- **If you are using OAuth on Airbyte Cloud** go to the Hubspot source settings page in the Airbyte UI and re-authenticate via OAuth to allow Airbyte the permissions to access custom objects.

- **If you are using OAuth on OSS or Private App auth** go into the Hubspot UI where you created your Private App or OAuth application and add the `crm.objects.custom.read` scope to your app's scopes. See HubSpot's instructions [here](https://developers.hubspot.com/docs/api/working-with-oauth#scopes).

Then, go to the schema tab of your connection and click **refresh source schema** to pull in those new streams for syncing.

## Limitations & Troubleshooting

<details>
<summary>
Expand to see details about Hubspot connector limitations and troubleshooting.
</summary>

### Connector limitations

### Rate limiting

The connector is restricted by normal HubSpot [rate limitations](https://legacydocs.hubspot.com/apps/api_guidelines).

| Product tier                | Limits                                  |
| :-------------------------- | :-------------------------------------- |
| `Free & Starter`            | Burst: 100/10 seconds, Daily: 250,000   |
| `Professional & Enterprise` | Burst: 150/10 seconds, Daily: 500,000   |
| `API add-on (any tier)`     | Burst: 200/10 seconds, Daily: 1,000,000 |

### Troubleshooting

- **Enabling streams:** Some streams, such as `workflows`, need to be enabled before they can be read using a connector authenticated using an `API Key`. If reading a stream that is not enabled, a log message returned to the output and the sync operation will only sync the other streams available.

  Example of the output message when trying to read `workflows` stream with missing permissions for the `API Key`:

  ```json
  {
    "type": "LOG",
    "log": {
      "level": "WARN",
      "message": "Stream `workflows` cannot be proceed. This API Key (EXAMPLE_API_KEY) does not have proper permissions! (requires any of [automation-access])"
    }
  }
  ```

- **Hubspot object labels** In Hubspot, a label can be applied to a stream that differs from the original API name of the stream. Hubspot's UI shows the label of the stream, whereas Airbyte shows the name of the stream. If you are having issues seeing a particular stream your user should have access to, search for the `name` of the Hubspot object instead.

- **Unnesting top level properties**: Since version 1.5.0, in order to offer users access to nested fields, we also denest the top-level fields into individual fields in the destination. This is most commonly observed in the `properties` field, which is now split into each attribute in the destination.

  For instance:

  ```json
  {
    "id": 1,
    "updatedAt": "2020-01-01",
    "properties": {
      "hs_note_body": "World's best boss",
      "hs_created_by": "Michael Scott"
    }
  }
  ```

  becomes

  ```json
  {
    "id": 1,
    "updatedAt": "2020-01-01",
    "properties": {
      "hs_note_body": "World's best boss",
      "hs_created_by": "Michael Scott"
    },
    "properties_hs_note_body": "World's best boss",
    "properties_hs_created_by": "Michael Scott"
  }
  ```

- **403 Forbidden Error**

  - Hubspot has **scopes** for each API call.
  - Each stream is tied to a scope and will need access to that scope to sync data.
  - Review the Hubspot OAuth scope documentation [here](https://developers.hubspot.com/docs/api/working-with-oauth#scopes).
  - Additional permissions:

    `feedback_submissions`: Service Hub Professional account

    `marketing_emails`: Market Hub Starter account

    `workflows`: Sales, Service, and Marketing Hub Professional accounts

- Check out common troubleshooting issues for the Hubspot source connector on our [Airbyte Forum](https://github.com/airbytehq/airbyte/discussions).

</details>

## Changelog

<details>
  <summary>Expand to review</summary>

| Version | Date       | Pull Request                                             | Subject                                                                                                                                                                          |
|:--------|:-----------|:---------------------------------------------------------|:---------------------------------------------------------------------------------------------------------------------------------------------------------------------------------|
<<<<<<< HEAD
| 4.3.0  | 2024-09-07 | [44481](https://github.com/airbytehq/airbyte/pull/44481) | Add `Leads` stream |
=======
| 4.2.21 | 2024-09-23 | [42688](https://github.com/airbytehq/airbyte/pull/44899) | Fix incremental search to use primary key as placeholder instead of lastModifiedDate |
| 4.2.20 | 2024-09-21 | [45753](https://github.com/airbytehq/airbyte/pull/45753) | Update dependencies |
>>>>>>> 7358b123
| 4.2.19 | 2024-09-14 | [45018](https://github.com/airbytehq/airbyte/pull/45018) | Update dependencies |
| 4.2.18 | 2024-08-24 | [43762](https://github.com/airbytehq/airbyte/pull/43762) | Update dependencies |
| 4.2.17 | 2024-08-21 | [44538](https://github.com/airbytehq/airbyte/pull/44538) | Fix issue with CRM search streams when they have no `associations` |
| 4.2.16 | 2024-08-20 | [42919](https://github.com/airbytehq/airbyte/pull/42919) | Add support for Deal Splits |
| 4.2.15 | 2024-08-08 | [43381](https://github.com/airbytehq/airbyte/pull/43381) | Fix associations retrieval for Engagements streams (calls, meetings, notes, tasks, emails) in Incremental with existing state |
| 4.2.14 | 2024-07-27 | [42688](https://github.com/airbytehq/airbyte/pull/42688) | Update dependencies |
| 4.2.13 | 2024-07-20 | [42264](https://github.com/airbytehq/airbyte/pull/42264) | Update dependencies |
| 4.2.12 | 2024-07-13 | [41766](https://github.com/airbytehq/airbyte/pull/41766) | Update dependencies |
| 4.2.11 | 2024-07-10 | [41558](https://github.com/airbytehq/airbyte/pull/41558) | Update dependencies |
| 4.2.10 | 2024-07-09 | [41286](https://github.com/airbytehq/airbyte/pull/41286) | Update dependencies |
| 4.2.9 | 2024-07-08 | [41045](https://github.com/airbytehq/airbyte/pull/41045) | Use latest `CDK` version possible |
| 4.2.8 | 2024-07-06 | [40923](https://github.com/airbytehq/airbyte/pull/40923) | Update dependencies |
| 4.2.7 | 2024-06-25 | [40441](https://github.com/airbytehq/airbyte/pull/40441) | Update dependencies |
| 4.2.6 | 2024-06-22 | [40126](https://github.com/airbytehq/airbyte/pull/40126) | Update dependencies |
| 4.2.5 | 2024-06-17 | [39432](https://github.com/airbytehq/airbyte/pull/39432) | Remove references to deprecated state method |
| 4.2.4 | 2024-06-10 | [38800](https://github.com/airbytehq/airbyte/pull/38800) | Retry hubspot _parse_and_handle_errors on JSON decode errors |
| 4.2.3 | 2024-06-06 | [39314](https://github.com/airbytehq/airbyte/pull/39314) | Added missing schema types for the `Workflows` stream schema |
| 4.2.2 | 2024-06-04 | [38981](https://github.com/airbytehq/airbyte/pull/38981) | [autopull] Upgrade base image to v1.2.1 |
| 4.2.1 | 2024-05-30 | [38024](https://github.com/airbytehq/airbyte/pull/38024) | etry when attempting to get scopes |
| 4.2.0 | 2024-05-24 | [38049](https://github.com/airbytehq/airbyte/pull/38049) | Add resumable full refresh support to `contacts_form_submissions` and `contacts_merged_audit` streams |
| 4.1.5 | 2024-05-17 | [38243](https://github.com/airbytehq/airbyte/pull/38243) | Replace AirbyteLogger with logging.Logger |
| 4.1.4 | 2024-05-16 | [38286](https://github.com/airbytehq/airbyte/pull/38286) | Added default schema normalization for the  `Tickets` stream, to ensure the data types |
| 4.1.3 | 2024-05-13 | [38128](https://github.com/airbytehq/airbyte/pull/38128) | contacts_list_memberships as semi-incremental stream |
| 4.1.2 | 2024-04-24 | [36642](https://github.com/airbytehq/airbyte/pull/36642) | Schema descriptions and CDK 0.80.0 |
| 4.1.1 | 2024-04-11 | [35945](https://github.com/airbytehq/airbyte/pull/35945) | Add integration tests |
| 4.1.0 | 2024-03-27 | [36541](https://github.com/airbytehq/airbyte/pull/36541) | Added test configuration features, fixed type hints |
| 4.0.0 | 2024-03-10 | [35662](https://github.com/airbytehq/airbyte/pull/35662) | Update `Deals Property History` and `Companies Property History` schemas |
| 3.3.0 | 2024-02-16 | [34597](https://github.com/airbytehq/airbyte/pull/34597) | Make start date not required, sync all data from default value if it's not provided |
| 3.2.0 | 2024-02-15 | [35328](https://github.com/airbytehq/airbyte/pull/35328) | Add mailingIlsListsIncluded and mailingIlsListsExcluded fields to Marketing emails stream schema |
| 3.1.1 | 2024-02-12 | [35165](https://github.com/airbytehq/airbyte/pull/35165) | Manage dependencies with Poetry. |
| 3.1.0 | 2024-02-05 | [34829](https://github.com/airbytehq/airbyte/pull/34829) | Add `Contacts Form Submissions` stream |
| 3.0.1 | 2024-01-29 | [34635](https://github.com/airbytehq/airbyte/pull/34635) | Fix pagination for `CompaniesPropertyHistory` stream |
| 3.0.0 | 2024-01-25 | [34492](https://github.com/airbytehq/airbyte/pull/34492) | Update `marketing_emails` stream schema |
| 2.0.2 | 2023-12-15 | [33844](https://github.com/airbytehq/airbyte/pull/33844) | Make property_history PK combined to support Incremental/Deduped sync type |
| 2.0.1 | 2023-12-15 | [33527](https://github.com/airbytehq/airbyte/pull/33527) | Make query string calculated correctly for PropertyHistory streams to avoid 414 HTTP Errors |
| 2.0.0 | 2023-12-08 | [33266](https://github.com/airbytehq/airbyte/pull/33266) | Add ContactsPropertyHistory, CompaniesPropertyHistory, DealsPropertyHistory streams |
| 1.9.0 | 2023-12-04 | [33042](https://github.com/airbytehq/airbyte/pull/33042) | Add Web Analytics streams |
| 1.8.0 | 2023-11-23 | [32778](https://github.com/airbytehq/airbyte/pull/32778) | Extend `PropertyHistory` stream to support incremental sync |
| 1.7.0 | 2023-11-01 | [32035](https://github.com/airbytehq/airbyte/pull/32035) | Extend the `Forms` stream schema |
| 1.6.1 | 2023-10-20 | [31644](https://github.com/airbytehq/airbyte/pull/31644) | Base image migration: remove Dockerfile and use the python-connector-base image |
| 1.6.0 | 2023-10-19 | [31606](https://github.com/airbytehq/airbyte/pull/31606) | Add new field `aifeatures` to the `marketing emails` stream schema |
| 1.5.1 | 2023-10-04 | [31050](https://github.com/airbytehq/airbyte/pull/31050) | Add type transformer for `Engagements` stream |
| 1.5.0 | 2023-09-11 | [30322](https://github.com/airbytehq/airbyte/pull/30322) | Unnest stream schemas |
| 1.4.1 | 2023-08-22 | [29715](https://github.com/airbytehq/airbyte/pull/29715) | Fix python package configuration stream |
| 1.4.0 | 2023-08-11 | [29249](https://github.com/airbytehq/airbyte/pull/29249) | Add `OwnersArchived` stream |
| 1.3.3 | 2023-08-10 | [29248](https://github.com/airbytehq/airbyte/pull/29248) | Specify `threadId` in `engagements` stream to type string |
| 1.3.2 | 2023-08-10 | [29326](https://github.com/airbytehq/airbyte/pull/29326) | Add primary keys to streams `ContactLists` and `PropertyHistory` |
| 1.3.1 | 2023-08-08 | [29211](https://github.com/airbytehq/airbyte/pull/29211) | Handle 400 and 403 errors without interruption of the sync |
| 1.3.0 | 2023-08-01 | [28909](https://github.com/airbytehq/airbyte/pull/28909) | Add handling of source connection errors |
| 1.2.0 | 2023-07-27 | [27091](https://github.com/airbytehq/airbyte/pull/27091) | Add new stream `ContactsMergedAudit` |
| 1.1.2 | 2023-07-27 | [28558](https://github.com/airbytehq/airbyte/pull/28558) | Improve error messages during connector setup |
| 1.1.1 | 2023-07-25 | [28705](https://github.com/airbytehq/airbyte/pull/28705) | Fix retry handler for token expired error |
| 1.1.0 | 2023-07-18 | [28349](https://github.com/airbytehq/airbyte/pull/28349) | Add unexpected fields in schemas of streams `email_events`, `email_subscriptions`, `engagements`, `campaigns` |
| 1.0.1 | 2023-06-23 | [27658](https://github.com/airbytehq/airbyte/pull/27658) | Use fully qualified name to retrieve custom objects |
| 1.0.0 | 2023-06-08 | [27161](https://github.com/airbytehq/airbyte/pull/27161) | Fix increment sync for engagements stream, 'Recent' API is used for recent syncs of last recent 30 days and less than 10k records, otherwise full sync if performed by 'All' API |
| 0.9.0 | 2023-06-26 | [27726](https://github.com/airbytehq/airbyte/pull/27726) | License Update: Elv2 |
| 0.8.4   | 2023-05-17 | [25667](https://github.com/airbytehq/airbyte/pull/26082) | Fixed bug with wrong parsing of boolean encoded like "false" parsed as True                                                                                                      |
| 0.8.3   | 2023-05-31 | [26831](https://github.com/airbytehq/airbyte/pull/26831) | Remove authSpecification from connector specification in favour of advancedAuth                                                                                                  |
| 0.8.2   | 2023-05-16 | [26418](https://github.com/airbytehq/airbyte/pull/26418) | Add custom availability strategy which catches permission errors from parent streams                                                                                             |
| 0.8.1   | 2023-05-29 | [26719](https://github.com/airbytehq/airbyte/pull/26719) | Handle issue when `state` value is literally `"" (empty str)`                                                                                                                    |
| 0.8.0   | 2023-04-10 | [16032](https://github.com/airbytehq/airbyte/pull/16032) | Add new stream `Custom Object`                                                                                                                                                   |
| 0.7.0   | 2023-04-10 | [24450](https://github.com/airbytehq/airbyte/pull/24450) | Add new stream `Goals`                                                                                                                                                           |
| 0.6.2   | 2023-04-28 | [25667](https://github.com/airbytehq/airbyte/pull/25667) | Fix bug with `Invalid Date` like `2000-00-00T00:00:00Z` while settip up the connector                                                                                            |
| 0.6.1   | 2023-04-10 | [21423](https://github.com/airbytehq/airbyte/pull/21423) | Update scope for `DealPipelines` stream to only `crm.objects.contacts.read`                                                                                                      |
| 0.6.0   | 2023-04-07 | [24980](https://github.com/airbytehq/airbyte/pull/24980) | Add new stream `DealsArchived`                                                                                                                                                   |
| 0.5.2   | 2023-04-07 | [24915](https://github.com/airbytehq/airbyte/pull/24915) | Fix field key parsing (replace whitespace with uderscore)                                                                                                                        |
| 0.5.1   | 2023-04-05 | [22982](https://github.com/airbytehq/airbyte/pull/22982) | Specified date formatting in specification                                                                                                                                       |
| 0.5.0   | 2023-03-30 | [24711](https://github.com/airbytehq/airbyte/pull/24711) | Add incremental sync support for `campaigns`, `deal_pipelines`, `ticket_pipelines`, `forms`, `form_submissions`, `form_submissions`, `workflows`, `owners`                       |
| 0.4.0   | 2023-03-31 | [22910](https://github.com/airbytehq/airbyte/pull/22910) | Add `email_subscriptions` stream                                                                                                                                                 |
| 0.3.4   | 2023-03-28 | [24641](https://github.com/airbytehq/airbyte/pull/24641) | Convert to int only numeric values                                                                                                                                               |
| 0.3.3   | 2023-03-27 | [24591](https://github.com/airbytehq/airbyte/pull/24591) | Fix pagination for `marketing emails` stream                                                                                                                                     |
| 0.3.2   | 2023-02-07 | [22479](https://github.com/airbytehq/airbyte/pull/22479) | Turn on default HttpAvailabilityStrategy                                                                                                                                         |
| 0.3.1   | 2023-01-27 | [22009](https://github.com/airbytehq/airbyte/pull/22009) | Set `AvailabilityStrategy` for streams explicitly to `None`                                                                                                                      |
| 0.3.0   | 2022-10-27 | [18546](https://github.com/airbytehq/airbyte/pull/18546) | Sunsetting API Key authentication. `Quotes` stream is no longer available                                                                                                        |
| 0.2.2   | 2022-10-03 | [16914](https://github.com/airbytehq/airbyte/pull/16914) | Fix 403 forbidden error validation                                                                                                                                               |
| 0.2.1   | 2022-09-26 | [17120](https://github.com/airbytehq/airbyte/pull/17120) | Migrate to per-stream state.                                                                                                                                                     |
| 0.2.0   | 2022-09-13 | [16632](https://github.com/airbytehq/airbyte/pull/16632) | Remove Feedback Submissions stream as the one using unstable (beta) API.                                                                                                         |
| 0.1.83  | 2022-09-01 | [16214](https://github.com/airbytehq/airbyte/pull/16214) | Update Tickets, fix missing properties and change how state is updated.                                                                                                          |
| 0.1.82  | 2022-08-18 | [15110](https://github.com/airbytehq/airbyte/pull/15110) | Check if it has a state on search streams before first sync                                                                                                                      |
| 0.1.81  | 2022-08-05 | [15354](https://github.com/airbytehq/airbyte/pull/15354) | Fix `Deals` stream schema                                                                                                                                                        |
| 0.1.80  | 2022-08-01 | [15156](https://github.com/airbytehq/airbyte/pull/15156) | Fix 401 error while retrieving associations using OAuth                                                                                                                          |
| 0.1.79  | 2022-07-28 | [15144](https://github.com/airbytehq/airbyte/pull/15144) | Revert v0.1.78 due to permission issues                                                                                                                                          |
| 0.1.78  | 2022-07-28 | [15099](https://github.com/airbytehq/airbyte/pull/15099) | Fix to fetch associations when using incremental mode                                                                                                                            |
| 0.1.77  | 2022-07-26 | [15035](https://github.com/airbytehq/airbyte/pull/15035) | Make PropertyHistory stream read historic data not limited to 30 days                                                                                                            |
| 0.1.76  | 2022-07-25 | [14999](https://github.com/airbytehq/airbyte/pull/14999) | Partially revert changes made in v0.1.75                                                                                                                                         |
| 0.1.75  | 2022-07-18 | [14744](https://github.com/airbytehq/airbyte/pull/14744) | Remove override of private CDK method                                                                                                                                            |
| 0.1.74  | 2022-07-25 | [14412](https://github.com/airbytehq/airbyte/pull/14412) | Add private app authentication                                                                                                                                                   |
| 0.1.73  | 2022-07-13 | [14666](https://github.com/airbytehq/airbyte/pull/14666) | Decrease number of http requests made, disable Incremental mode for PropertyHistory stream                                                                                       |
| 0.1.72  | 2022-06-24 | [14054](https://github.com/airbytehq/airbyte/pull/14054) | Extended error logging                                                                                                                                                           |
| 0.1.71  | 2022-06-24 | [14102](https://github.com/airbytehq/airbyte/pull/14102) | Removed legacy `AirbyteSentry` dependency from the code                                                                                                                          |
| 0.1.70  | 2022-06-16 | [13837](https://github.com/airbytehq/airbyte/pull/13837) | Fix the missing data in CRM streams issue                                                                                                                                        |
| 0.1.69  | 2022-06-10 | [13691](https://github.com/airbytehq/airbyte/pull/13691) | Fix the `URI Too Long` issue                                                                                                                                                     |
| 0.1.68  | 2022-06-08 | [13596](https://github.com/airbytehq/airbyte/pull/13596) | Fix for the `property_history` which did not emit records                                                                                                                        |
| 0.1.67  | 2022-06-07 | [13566](https://github.com/airbytehq/airbyte/pull/13566) | Report which scopes are missing to the user                                                                                                                                      |
| 0.1.66  | 2022-06-05 | [13475](https://github.com/airbytehq/airbyte/pull/13475) | Scope `crm.objects.feedback_submissions.read` added for `feedback_submissions` stream                                                                                            |
| 0.1.65  | 2022-06-03 | [13455](https://github.com/airbytehq/airbyte/pull/13455) | Discover only returns streams for which required scopes were granted                                                                                                             |
| 0.1.64  | 2022-06-03 | [13218](https://github.com/airbytehq/airbyte/pull/13218) | Transform `contact_lists` data to comply with schema                                                                                                                             |
| 0.1.63  | 2022-06-02 | [13320](https://github.com/airbytehq/airbyte/pull/13320) | Fix connector incremental state handling                                                                                                                                         |
| 0.1.62  | 2022-06-01 | [13383](https://github.com/airbytehq/airbyte/pull/13383) | Add `line items` to `deals` stream                                                                                                                                               |
| 0.1.61  | 2022-05-25 | [13381](https://github.com/airbytehq/airbyte/pull/13381) | Requests scopes as optional instead of required                                                                                                                                  |
| 0.1.60  | 2022-05-25 | [13159](https://github.com/airbytehq/airbyte/pull/13159) | Use RFC3339 datetime                                                                                                                                                             |
| 0.1.59  | 2022-05-10 | [12711](https://github.com/airbytehq/airbyte/pull/12711) | Ensure oauth2.0 token has all needed scopes in "check" command                                                                                                                   |
| 0.1.58  | 2022-05-04 | [12482](https://github.com/airbytehq/airbyte/pull/12482) | Update input configuration copy                                                                                                                                                  |
| 0.1.57  | 2022-05-04 | [12198](https://github.com/airbytehq/airbyte/pull/12198) | Add deals associations for quotes                                                                                                                                                |
| 0.1.56  | 2022-05-02 | [12515](https://github.com/airbytehq/airbyte/pull/12515) | Extra logs for troubleshooting 403 errors                                                                                                                                        |
| 0.1.55  | 2022-04-28 | [12424](https://github.com/airbytehq/airbyte/pull/12424) | Correct schema for ticket_pipeline stream                                                                                                                                        |
| 0.1.54  | 2022-04-28 | [12335](https://github.com/airbytehq/airbyte/pull/12335) | Mock time slep in unit test s                                                                                                                                                    |
| 0.1.53  | 2022-04-20 | [12230](https://github.com/airbytehq/airbyte/pull/12230) | Change spec json to yaml format                                                                                                                                                  |
| 0.1.52  | 2022-03-25 | [11423](https://github.com/airbytehq/airbyte/pull/11423) | Add tickets associations to engagements streams                                                                                                                                  |
| 0.1.51  | 2022-03-24 | [11321](https://github.com/airbytehq/airbyte/pull/11321) | Fix updated at field non exists issue                                                                                                                                            |
| 0.1.50  | 2022-03-22 | [11266](https://github.com/airbytehq/airbyte/pull/11266) | Fix Engagements Stream Pagination                                                                                                                                                |
| 0.1.49  | 2022-03-17 | [11218](https://github.com/airbytehq/airbyte/pull/11218) | Anchor hyperlink in input configuration                                                                                                                                          |
| 0.1.48  | 2022-03-16 | [11105](https://github.com/airbytehq/airbyte/pull/11105) | Fix float numbers, upd docs                                                                                                                                                      |
| 0.1.47  | 2022-03-15 | [11121](https://github.com/airbytehq/airbyte/pull/11121) | Add partition keys where appropriate                                                                                                                                             |
| 0.1.46  | 2022-03-14 | [10700](https://github.com/airbytehq/airbyte/pull/10700) | Handle 10k+ records reading in Hubspot streams                                                                                                                                   |
| 0.1.45  | 2022-03-04 | [10707](https://github.com/airbytehq/airbyte/pull/10707) | Remove stage history from deals stream to increase efficiency                                                                                                                    |
| 0.1.44  | 2022-02-24 | [9027](https://github.com/airbytehq/airbyte/pull/9027)   | Add associations companies to deals, ticket and contact stream                                                                                                                   |
| 0.1.43  | 2022-02-24 | [10576](https://github.com/airbytehq/airbyte/pull/10576) | Cast timestamp to date/datetime                                                                                                                                                  |
| 0.1.42  | 2022-02-22 | [10492](https://github.com/airbytehq/airbyte/pull/10492) | Add `date-time` format to datetime fields                                                                                                                                        |
| 0.1.41  | 2022-02-21 | [10177](https://github.com/airbytehq/airbyte/pull/10177) | Migrate to CDK                                                                                                                                                                   |
| 0.1.40  | 2022-02-10 | [10142](https://github.com/airbytehq/airbyte/pull/10142) | Add associations to ticket stream                                                                                                                                                |
| 0.1.39  | 2022-02-10 | [10055](https://github.com/airbytehq/airbyte/pull/10055) | Bug fix: reading not initialized stream                                                                                                                                          |
| 0.1.38  | 2022-02-03 | [9786](https://github.com/airbytehq/airbyte/pull/9786)   | Add new streams for engagements(calls, emails, meetings, notes and tasks)                                                                                                        |
| 0.1.37  | 2022-01-27 | [9555](https://github.com/airbytehq/airbyte/pull/9555)   | Getting form_submission for all forms                                                                                                                                            |
| 0.1.36  | 2022-01-22 | [7784](https://github.com/airbytehq/airbyte/pull/7784)   | Add Property History Stream                                                                                                                                                      |
| 0.1.35  | 2021-12-24 | [9081](https://github.com/airbytehq/airbyte/pull/9081)   | Add Feedback Submissions stream and update Ticket Pipelines stream                                                                                                               |
| 0.1.34  | 2022-01-20 | [9641](https://github.com/airbytehq/airbyte/pull/9641)   | Add more fields for `email_events` stream                                                                                                                                        |
| 0.1.33  | 2022-01-14 | [8887](https://github.com/airbytehq/airbyte/pull/8887)   | More efficient support for incremental updates on Companies, Contact, Deals and Engagement streams                                                                               |
| 0.1.32  | 2022-01-13 | [8011](https://github.com/airbytehq/airbyte/pull/8011)   | Add new stream form_submissions                                                                                                                                                  |
| 0.1.31  | 2022-01-11 | [9385](https://github.com/airbytehq/airbyte/pull/9385)   | Remove auto-generated `properties` from `Engagements` stream                                                                                                                     |
| 0.1.30  | 2021-01-10 | [9129](https://github.com/airbytehq/airbyte/pull/9129)   | Created Contacts list memberships streams                                                                                                                                        |
| 0.1.29  | 2021-12-17 | [8699](https://github.com/airbytehq/airbyte/pull/8699)   | Add incremental sync support for `companies`, `contact_lists`, `contacts`, `deals`, `line_items`, `products`, `quotes`, `tickets` streams                                        |
| 0.1.28  | 2021-12-15 | [8429](https://github.com/airbytehq/airbyte/pull/8429)   | Update fields and descriptions                                                                                                                                                   |
| 0.1.27  | 2021-12-09 | [8658](https://github.com/airbytehq/airbyte/pull/8658)   | Fix config backward compatibility issue by allowing additional properties in the spec                                                                                            |
| 0.1.26  | 2021-11-30 | [8329](https://github.com/airbytehq/airbyte/pull/8329)   | Remove 'skip_dynamic_fields' config param                                                                                                                                        |
| 0.1.25  | 2021-11-23 | [8216](https://github.com/airbytehq/airbyte/pull/8216)   | Add skip dynamic fields for testing only                                                                                                                                         |
| 0.1.24  | 2021-11-09 | [7683](https://github.com/airbytehq/airbyte/pull/7683)   | Fix name issue 'Hubspot' -> 'HubSpot'                                                                                                                                            |
| 0.1.23  | 2021-11-08 | [7730](https://github.com/airbytehq/airbyte/pull/7730)   | Fix OAuth flow schema                                                                                                                                                            |
| 0.1.22  | 2021-11-03 | [7562](https://github.com/airbytehq/airbyte/pull/7562)   | Migrate Hubspot source to CDK structure                                                                                                                                          |
| 0.1.21  | 2021-10-27 | [7405](https://github.com/airbytehq/airbyte/pull/7405)   | Change of package `import` from `urllib` to `urllib.parse`                                                                                                                       |
| 0.1.20  | 2021-10-26 | [7393](https://github.com/airbytehq/airbyte/pull/7393)   | Hotfix for `split_properties` function, add the length of separator symbol `,`(`%2C` in HTTP format) to the checking of the summary URL length                                   |
| 0.1.19  | 2021-10-26 | [6954](https://github.com/airbytehq/airbyte/pull/6954)   | Fix issue with getting `414` HTTP error for streams                                                                                                                              |
| 0.1.18  | 2021-10-18 | [5840](https://github.com/airbytehq/airbyte/pull/5840)   | Add new marketing emails (with statistics) stream                                                                                                                                |
| 0.1.17  | 2021-10-14 | [6995](https://github.com/airbytehq/airbyte/pull/6995)   | Update `discover` method: disable `quotes` stream when using OAuth config                                                                                                        |
| 0.1.16  | 2021-09-27 | [6465](https://github.com/airbytehq/airbyte/pull/6465)   | Implement OAuth support. Use CDK authenticator instead of connector specific authenticator                                                                                       |
| 0.1.15  | 2021-09-23 | [6374](https://github.com/airbytehq/airbyte/pull/6374)   | Use correct schema for `owners` stream                                                                                                                                           |
| 0.1.14  | 2021-09-08 | [5693](https://github.com/airbytehq/airbyte/pull/5693)   | Include deal_to_contact association when pulling deal stream and include contact ID in contact stream                                                                            |
| 0.1.13  | 2021-09-08 | [5834](https://github.com/airbytehq/airbyte/pull/5834)   | Fix array fields without items property in schema                                                                                                                                |
| 0.1.12  | 2021-09-02 | [5798](https://github.com/airbytehq/airbyte/pull/5798)   | Treat empty string values as None for field with format to fix normalization errors                                                                                              |
| 0.1.11  | 2021-08-26 | [5685](https://github.com/airbytehq/airbyte/pull/5685)   | Remove all date-time format from schemas                                                                                                                                         |
| 0.1.10  | 2021-08-17 | [5463](https://github.com/airbytehq/airbyte/pull/5463)   | Fix fail on reading stream using `API Key` without required permissions                                                                                                          |
| 0.1.9   | 2021-08-11 | [5334](https://github.com/airbytehq/airbyte/pull/5334)   | Fix empty strings inside float datatype                                                                                                                                          |
| 0.1.8   | 2021-08-06 | [5250](https://github.com/airbytehq/airbyte/pull/5250)   | Fix issue with printing exceptions                                                                                                                                               |
| 0.1.7   | 2021-07-27 | [4913](https://github.com/airbytehq/airbyte/pull/4913)   | Update fields schema                                                                                                                                                             |

</details>

</HideInUI><|MERGE_RESOLUTION|>--- conflicted
+++ resolved
@@ -338,12 +338,9 @@
 
 | Version | Date       | Pull Request                                             | Subject                                                                                                                                                                          |
 |:--------|:-----------|:---------------------------------------------------------|:---------------------------------------------------------------------------------------------------------------------------------------------------------------------------------|
-<<<<<<< HEAD
 | 4.3.0  | 2024-09-07 | [44481](https://github.com/airbytehq/airbyte/pull/44481) | Add `Leads` stream |
-=======
 | 4.2.21 | 2024-09-23 | [42688](https://github.com/airbytehq/airbyte/pull/44899) | Fix incremental search to use primary key as placeholder instead of lastModifiedDate |
 | 4.2.20 | 2024-09-21 | [45753](https://github.com/airbytehq/airbyte/pull/45753) | Update dependencies |
->>>>>>> 7358b123
 | 4.2.19 | 2024-09-14 | [45018](https://github.com/airbytehq/airbyte/pull/45018) | Update dependencies |
 | 4.2.18 | 2024-08-24 | [43762](https://github.com/airbytehq/airbyte/pull/43762) | Update dependencies |
 | 4.2.17 | 2024-08-21 | [44538](https://github.com/airbytehq/airbyte/pull/44538) | Fix issue with CRM search streams when they have no `associations` |
