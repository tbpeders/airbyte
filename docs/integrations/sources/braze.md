# Braze

This page contains the setup guide and reference information for the Braze source connector.

## Prerequisites

It is required to have an account on Braze to provide us with `URL` and `Rest API Key` during set up.

- `Rest API Key` could be found on Braze Dashboard -> Developer Console tab -> API Settings -> Rest API Keys
- `URL` could be found on Braze Dashboard -> Manage Settings -> Settings tab -> `Your App name` -> SDK Endpoint

## Set up the Braze connector in Airbyte

### For Airbyte Cloud:

1. [Log into your Airbyte Cloud](https://cloud.airbyte.com/workspaces) account.
2. In the left navigation bar, click **Sources**. In the top-right corner, click **+new source**.
3. On the Set up the source page, enter the name for the Braze connector and select **Braze** from the Source type dropdown.
4. Fill in your `URL`, `Rest API Key` and `Start date` and then click **Set up source**.

## Supported sync modes

The Braze source connector supports the following [ sync modes](https://docs.airbyte.com/cloud/core-concepts#connection-sync-modes):

- Full Refresh | Overwrite
- Incremental Sync | Append

## Supported Streams

- [campaigns](https://documenter.getpostman.com/view/4689407/SVYrsdsG?version=latest#f3b0b3ef-04fb-4a31-8570-e6ad88dacb18)
- [campaigns_analytics](https://documenter.getpostman.com/view/4689407/SVYrsdsG?version=latest#c07b5ebd-0246-471e-b154-416d63ae28a1)
- [canvases](https://documenter.getpostman.com/view/4689407/SVYrsdsG?version=latest#e6c150d7-fceb-4b10-91e2-a9ca4d5806d1)
- [canvases_analytics](https://documenter.getpostman.com/view/4689407/SVYrsdsG?version=latest#0fd61e93-7edf-4d87-a8dc-052420aefb73)
- [events](https://documenter.getpostman.com/view/4689407/SVYrsdsG?version=latest#93ecd8a5-305d-4b72-ae33-2d74983255c1)
- [events_analytics](https://documenter.getpostman.com/view/4689407/SVYrsdsG?version=latest#0bd1ab63-d1a5-4301-8d17-246cf24a178c)
- [kpi_daily_new_users](https://documenter.getpostman.com/view/4689407/SVYrsdsG?version=latest#07756c39-cfa0-40a0-8101-03f8791cec01)
- [kpi_daily_active_users](https://documenter.getpostman.com/view/4689407/SVYrsdsG?version=latest#90a64560-65aa-4f71-a8ef-1edf49321986)
- [kpi_daily_app_uninstalls](https://documenter.getpostman.com/view/4689407/SVYrsdsG?version=latest#59c4d592-3e77-42f8-8ff1-d5d250acbeae)
- [cards](https://documenter.getpostman.com/view/4689407/SVYrsdsG?version=latest#9fa7a3bc-4a02-4de2-bc4c-8f111750665e)
- [cards_analytics](https://documenter.getpostman.com/view/4689407/SVYrsdsG?version=latest#9cdc3b1e-641e-4d62-b9e8-42d04ee9d4d8)
- [segments](https://documenter.getpostman.com/view/4689407/SVYrsdsG?version=latest#1349e6f4-3ce7-4e60-b3e9-951c99c0993f)
- [segments_analytics](https://documenter.getpostman.com/view/4689407/SVYrsdsG?version=latest#62d9d142-cdec-4aea-a287-c13efea7415e)

## Performance considerations

Rate limits differ depending on stream.

Rate limits table: https://www.braze.com/docs/api/api_limits/#rate-limits-by-request-type

## Changelog

<details>
  <summary>Expand to review</summary>

| Version | Date       | Pull Request                                             | Subject                                                            |
| :------ | :--------- | :------------------------------------------------------- | :----------------------------------------------------------------- |
<<<<<<< HEAD
| 0.3.1 | 2024-05-20 | [38395](https://github.com/airbytehq/airbyte/pull/38395) | [autopull] base image + poetry + up_to_date |
| 0.3.0 | 2023-11-04 | [31857](https://github.com/airbytehq/airbyte/pull/31857) | Add Campaigns, Canvases, Segments Details Streams |
| 0.2.0 | 2023-10-28 | [31607](https://github.com/airbytehq/airbyte/pull/31607) | Fix CanvasAnalytics Stream Null Data for step_stats, variant_stats |
| 0.1.4 | 2023-11-03 | [20520](https://github.com/airbytehq/airbyte/pull/20520) | Fix integration tests |
| 0.1.3 | 2022-12-15 | [20520](https://github.com/airbytehq/airbyte/pull/20520) | The Braze connector born |
=======
| 0.3.0   | 2023-11-04 | [31857](https://github.com/airbytehq/airbyte/pull/31857) | Add Campaigns, Canvases, Segments Details Streams                  |
| 0.2.0   | 2023-10-28 | [31607](https://github.com/airbytehq/airbyte/pull/31607) | Fix CanvasAnalytics Stream Null Data for step_stats, variant_stats |
| 0.1.4   | 2023-11-03 | [20520](https://github.com/airbytehq/airbyte/pull/20520) | Fix integration tests                                              |
| 0.1.3   | 2022-12-15 | [20520](https://github.com/airbytehq/airbyte/pull/20520) | The Braze connector born                                           |

</details>
>>>>>>> 1038fb4e
<|MERGE_RESOLUTION|>--- conflicted
+++ resolved
@@ -54,17 +54,11 @@
 
 | Version | Date       | Pull Request                                             | Subject                                                            |
 | :------ | :--------- | :------------------------------------------------------- | :----------------------------------------------------------------- |
-<<<<<<< HEAD
 | 0.3.1 | 2024-05-20 | [38395](https://github.com/airbytehq/airbyte/pull/38395) | [autopull] base image + poetry + up_to_date |
 | 0.3.0 | 2023-11-04 | [31857](https://github.com/airbytehq/airbyte/pull/31857) | Add Campaigns, Canvases, Segments Details Streams |
 | 0.2.0 | 2023-10-28 | [31607](https://github.com/airbytehq/airbyte/pull/31607) | Fix CanvasAnalytics Stream Null Data for step_stats, variant_stats |
 | 0.1.4 | 2023-11-03 | [20520](https://github.com/airbytehq/airbyte/pull/20520) | Fix integration tests |
 | 0.1.3 | 2022-12-15 | [20520](https://github.com/airbytehq/airbyte/pull/20520) | The Braze connector born |
-=======
-| 0.3.0   | 2023-11-04 | [31857](https://github.com/airbytehq/airbyte/pull/31857) | Add Campaigns, Canvases, Segments Details Streams                  |
-| 0.2.0   | 2023-10-28 | [31607](https://github.com/airbytehq/airbyte/pull/31607) | Fix CanvasAnalytics Stream Null Data for step_stats, variant_stats |
-| 0.1.4   | 2023-11-03 | [20520](https://github.com/airbytehq/airbyte/pull/20520) | Fix integration tests                                              |
-| 0.1.3   | 2022-12-15 | [20520](https://github.com/airbytehq/airbyte/pull/20520) | The Braze connector born                                           |
-
-</details>
->>>>>>> 1038fb4e
+  
+ 
+</details>