# Postgres

This page guides you through the process of setting up the Postgres destination connector.

:::caution

Postgres, while an excellent relational database, is not a data warehouse.

1. Postgres is likely to perform poorly with large data volumes. Even postgres-compatible
   destinations (e.g. AWS Aurora) are not immune to slowdowns when dealing with large writes or
   updates over ~500GB. Especially when using normalization with `destination-postgres`, be sure to
   monitor your database's memory and CPU usage during your syncs. It is possible for your
   destination to 'lock up', and incur high usage costs with large sync volumes.
2. Postgres column [name length limitations](https://www.postgresql.org/docs/current/limits.html)
   are likely to cause collisions when used as a destination receiving data from highly-nested and
   flattened sources, e.g. `{63 byte name}_a` and `{63 byte name}_b` will both be truncated to
   `{63 byte name}` which causes postgres to throw an error that a duplicate column name was
   specified. This limit is applicable to table names too.

:::

## Prerequisites

To use the Postgres destination, you'll need:

- A Postgres server version 9.5 or above

Airbyte Cloud only supports connecting to your Postgres instances with SSL or TLS encryption. TLS is
used by default. Other than that, you can proceed with the open-source instructions below.

You'll need the following information to configure the Postgres destination:

- **Host** - The host name of the server.
- **Port** - The port number the server is listening on. Defaults to the PostgreSQL™ standard port
  number (5432).
- **Username**
- **Password**
- **Default Schema Name** - Specify the schema (or several schemas separated by commas) to be set in
  the search-path. These schemas will be used to resolve unqualified object names used in statements
  executed over this connection.
- **Database** - The database name. The default is to connect to a database with the same name as
  the user name.
- **JDBC URL Params** (optional)

[Refer to this guide for more details](https://jdbc.postgresql.org/documentation/use/#connecting-to-the-database)

#### Configure Network Access

Make sure your Postgres database can be accessed by Airbyte. If your database is within a VPC, you
may need to allow access from the IP you're using to expose Airbyte.

## Step 1: Set up Postgres

#### **Permissions**

You need a Postgres user with the following permissions:

- can create tables and write rows.
- can create schemas e.g:

You can create such a user by running:

```
CREATE USER airbyte_user WITH PASSWORD '<password>';
GRANT CREATE, TEMPORARY ON DATABASE <database> TO airbyte_user;
```

You can also use a pre-existing user but we highly recommend creating a dedicated user for Airbyte.

## Step 2: Set up the Postgres connector in Airbyte

#### Target Database

You will need to choose an existing database or create a new database that will be used to store
synced data from Airbyte.

## Naming Conventions

From
[Postgres SQL Identifiers syntax](https://www.postgresql.org/docs/9.0/sql-syntax-lexical.html#SQL-SYNTAX-IDENTIFIERS):

- SQL identifiers and key words must begin with a letter \(a-z, but also letters with diacritical
  marks and non-Latin letters\) or an underscore \(\_\).
- Subsequent characters in an identifier or key word can be letters, underscores, digits \(0-9\), or
  dollar signs \($\).

  Note that dollar signs are not allowed in identifiers according to the SQL standard, so their use
  might render applications less portable. The SQL standard will not define a key word that contains
  digits or starts or ends with an underscore, so identifiers of this form are safe against possible
  conflict with future extensions of the standard.

- The system uses no more than NAMEDATALEN-1 bytes of an identifier; longer names can be written in
  commands, but they will be truncated. By default, NAMEDATALEN is 64 so the maximum identifier
  length is 63 bytes
- Quoted identifiers can contain any character, except the character with code zero. \(To include a
  double quote, write two double quotes.\) This allows constructing table or column names that would
  otherwise not be possible, such as ones containing spaces or ampersands. The length limitation
  still applies.
- Quoting an identifier also makes it case-sensitive, whereas unquoted names are always folded to
  lower case.
- In order to make your applications portable and less error-prone, use consistent quoting with each
  name (either always quote it or never quote it).

:::info

Airbyte Postgres destination will create raw tables and schemas using the Unquoted identifiers by
replacing any special characters with an underscore. All final tables and their corresponding
columns are created using Quoted identifiers preserving the case sensitivity. Special characters in final
tables are replaced with underscores.

:::

**For Airbyte Cloud:**

1. [Log into your Airbyte Cloud](https://cloud.airbyte.com/workspaces) account.
2. In the left navigation bar, click **Destinations**. In the top-right corner, click **new
   destination**.
3. On the Set up the destination page, enter the name for the Postgres connector and select
   **Postgres** from the Destination type dropdown.
4. Enter a name for your source.
5. For the **Host**, **Port**, and **DB Name**, enter the hostname, port number, and name for your
   Postgres database.
6. List the **Default Schemas**.

:::note

The schema names are case sensitive. The 'public' schema is set by default. Multiple schemas may be
used at one time. No schemas set explicitly - will sync all of existing.

:::

7. For **User** and **Password**, enter the username and password you created in
   [Step 1](#step-1-optional-create-a-dedicated-read-only-user).
8. For Airbyte Open Source, toggle the switch to connect using SSL. For Airbyte Cloud uses SSL by
   default.
9. For SSL Modes, select:
   - **disable** to disable encrypted communication between Airbyte and the source
   - **allow** to enable encrypted communication only when required by the source
   - **prefer** to allow unencrypted communication only when the source doesn't support encryption
   - **require** to always require encryption. Note: The connection will fail if the source doesn't
     support encryption.
   - **verify-ca** to always require encryption and verify that the source has a valid SSL
     certificate
   - **verify-full** to always require encryption and verify the identity of the source
10. To customize the JDBC connection beyond common options, specify additional supported
    [JDBC URL parameters](https://jdbc.postgresql.org/documentation/head/connect.html) as key-value
    pairs separated by the symbol & in the **JDBC URL Parameters (Advanced)** field.

    Example: key1=value1&key2=value2&key3=value3

    These parameters will be added at the end of the JDBC URL that the AirByte will use to connect
    to your Postgres database.

    The connector now supports `connectTimeout` and defaults to 60 seconds. Setting connectTimeout
    to 0 seconds will set the timeout to the longest time available.

    **Note:** Do not use the following keys in JDBC URL Params field as they will be overwritten by
    Airbyte: `currentSchema`, `user`, `password`, `ssl`, and `sslmode`.

:::warning

This is an advanced configuration option. Users are advised to use it with caution.

:::

11. For SSH Tunnel Method, select:

    - **No Tunnel** for a direct connection to the database
    - **SSH Key Authentication** to use an RSA Private as your secret for establishing the SSH
      tunnel
    - **Password Authentication** to use a password as your secret for establishing the SSH tunnel

:::warning

Since Airbyte Cloud requires encrypted communication, select **SSH Key Authentication** or
**Password Authentication** if you selected **disable**, **allow**, or **prefer** as the **SSL
Mode**; otherwise, the connection will fail.

:::

12. Click **Set up destination**.

## Supported sync modes

The Postgres destination connector supports the
following[ sync modes](https://docs.airbyte.com/cloud/core-concepts#connection-sync-modes):

| Feature                        | Supported?\(Yes/No\) | Notes |
| :----------------------------- | :------------------- | :---- |
| Full Refresh Sync              | Yes                  |       |
| Incremental - Append Sync      | Yes                  |       |
| Incremental - Append + Deduped | Yes                  |       |
| Namespaces                     | Yes                  |       |

## Schema map

### Output Schema (Raw Tables)

Each stream will be mapped to a separate raw table in Postgres. The default schema in which the raw
tables are created is `airbyte_internal`. This can be overridden in the configuration. Each table
will contain 3 columns:

- `_airbyte_raw_id`: a uuid assigned by Airbyte to each event that is processed. The column type in
  Postgres is `VARCHAR`.
- `_airbyte_extracted_at`: a timestamp representing when the event was pulled from the data source.
  The column type in Postgres is `TIMESTAMP WITH TIME ZONE`.
- `_airbyte_loaded_at`: a timestamp representing when the row was processed into final table. The
  column type in Postgres is `TIMESTAMP WITH TIME ZONE`.
- `_airbyte_data`: a json blob representing with the event data. The column type in Postgres is
  `JSONB`.

### Final Tables Data type mapping

| Airbyte Type               | Postgres Type            |
| :------------------------- | :----------------------- |
| string                     | VARCHAR                  |
| number                     | DECIMAL                  |
| integer                    | BIGINT                   |
| boolean                    | BOOLEAN                  |
| object                     | JSONB                    |
| array                      | JSONB                    |
| timestamp_with_timezone    | TIMESTAMP WITH TIME ZONE |
| timestamp_without_timezone | TIMESTAMP                |
| time_with_timezone         | TIME WITH TIME ZONE      |
| time_without_timezone      | TIME                     |
| date                       | DATE                     |

## Creating dependent objects

:::caution

This section involves running `DROP ... CASCADE` on the tables that Airbyte produces. Make sure you
fully understand the consequences before enabling this option. **Permanent** data loss is possible
with this option!

:::

You may want to create objects that depend on the tables generated by Airbyte, such as views. If you
do so, we strongly recommend:
* Using a tool like `dbt` to automate the creation
* And using an orchestrator to trigger `dbt`.

This is because you will need to enable the "Drop tables with CASCADE" option. The connector
sometimes needs to recreate the tables; if you have created dependent objects, Postgres will require
the connector to run drop statements with CASCADE enabled. However, this will cause the connector to
**also drop the dependent objects**. Therefore, you MUST have a way to recreate those dependent
objects from scratch.

## Tutorials

Now that you have set up the Postgres destination connector, check out the following tutorials:

- [Migrate from mysql to postgres](https://airbyte.com/tutorials/migrate-from-mysql-to-postgresql)
- [Postgres replication](https://airbyte.com/tutorials/postgres-replication)

## Changelog

| Version | Date       | Pull Request                                               | Subject                                                                                                  |
|:--------|:-----------|:-----------------------------------------------------------|:---------------------------------------------------------------------------------------------------------|
<<<<<<< HEAD
=======
| 2.0.9   | 2024-04-11 | [\#36974](https://github.com/airbytehq/airbyte/pull/36974) | Add option to drop with `CASCADE`                                                                        |
| 2.0.8   | 2024-04-10 | [\#36805](https://github.com/airbytehq/airbyte/pull/36805) | Adopt CDK 0.29.10 to improve long column name handling                                                   |
>>>>>>> 40717f57
| 2.0.7   | 2024-04-08 | [\#36768](https://github.com/airbytehq/airbyte/pull/36768) | Adopt CDK 0.29.7 to improve destination state handling                                                   |
| 2.0.6   | 2024-04-05 | [\#36620](https://github.com/airbytehq/airbyte/pull/36620) | Adopt CDK 0.29.3 to use Kotlin CDK                                                                       |
| 2.0.5   | 2024-03-07 | [\#35899](https://github.com/airbytehq/airbyte/pull/35899) | Adopt CDK 0.27.3; Bugfix for case-senstive table names in v1-v2 migration, `_airbyte_meta` in raw tables |
| 2.0.4   | 2024-03-07 | [\#35899](https://github.com/airbytehq/airbyte/pull/35899) | Adopt CDK 0.23.18; Null safety check in state parsing                                                    |
| 2.0.3   | 2024-03-01 | [\#35528](https://github.com/airbytehq/airbyte/pull/35528) | Adopt CDK 0.23.11; Use Migration framework                                                               |
| 2.0.2   | 2024-03-01 | [\#35760](https://github.com/airbytehq/airbyte/pull/35760) | Mark as certified, add PSQL exception to deinterpolator                                                  |
| 2.0.1   | 2024-02-22 | [\#35385](https://github.com/airbytehq/airbyte/pull/35385) | Upgrade CDK to 0.23.0; Gathering required initial state upfront                                          |
| 2.0.0   | 2024-02-09 | [\#35042](https://github.com/airbytehq/airbyte/pull/35042) | GA release V2 destinations format.                                                                       |
| 0.6.3   | 2024-02-06 | [\#34891](https://github.com/airbytehq/airbyte/pull/34891) | Remove varchar limit, use system defaults                                                                |
| 0.6.2   | 2024-01-30 | [\#34683](https://github.com/airbytehq/airbyte/pull/34683) | CDK Upgrade 0.16.3; Fix dependency mismatches in slf4j lib                                               |
| 0.6.1   | 2024-01-29 | [\#34630](https://github.com/airbytehq/airbyte/pull/34630) | CDK Upgrade; Use lowercase raw table in T+D queries.                                                     |
| 0.6.0   | 2024-01-19 | [\#34372](https://github.com/airbytehq/airbyte/pull/34372) | Add dv2 flag in spec                                                                                     |
| 0.5.5   | 2024-01-18 | [\#34236](https://github.com/airbytehq/airbyte/pull/34236) | Upgrade CDK to 0.13.1; Add indexes in raw table for query optimization                                   |
| 0.5.4   | 2024-01-11 | [\#34177](https://github.com/airbytehq/airbyte/pull/34177) | Add code for DV2 beta (no user-visible changes)                                                          |
| 0.5.3   | 2024-01-10 | [\#34135](https://github.com/airbytehq/airbyte/pull/34135) | Use published CDK missed in previous release                                                             |
| 0.5.2   | 2024-01-08 | [\#33875](https://github.com/airbytehq/airbyte/pull/33875) | Update CDK to get Tunnel heartbeats feature                                                              |
| 0.5.1   | 2024-01-04 | [\#33873](https://github.com/airbytehq/airbyte/pull/33873) | Install normalization to enable DV2 beta                                                                 |
| 0.5.0   | 2023-12-18 | [\#33507](https://github.com/airbytehq/airbyte/pull/33507) | Upgrade to latest CDK; Fix DATs and tests                                                                |
| 0.4.0   | 2023-06-27 | [\#27781](https://github.com/airbytehq/airbyte/pull/27781) | License Update: Elv2                                                                                     |
| 0.3.27  | 2023-04-04 | [\#24604](https://github.com/airbytehq/airbyte/pull/24604) | Support for destination checkpointing                                                                    |
| 0.3.26  | 2022-09-27 | [\#17299](https://github.com/airbytehq/airbyte/pull/17299) | Improve error handling for strict-encrypt postgres destination                                           |
| 0.3.24  | 2022-09-08 | [\#16046](https://github.com/airbytehq/airbyte/pull/16046) | Fix missing database name URL Encoding                                                                   |
| 0.3.23  | 2022-07-18 | [\#16260](https://github.com/airbytehq/airbyte/pull/16260) | Prevent traffic going on an unsecured channel in strict-encryption version of destination postgres       |
| 0.3.22  | 2022-07-18 | [\#13840](https://github.com/airbytehq/airbyte/pull/13840) | Added the ability to connect using different SSL modes and SSL certificates                              |
| 0.3.21  | 2022-07-06 | [\#14479](https://github.com/airbytehq/airbyte/pull/14479) | Publish amd64 and arm64 versions of the connector                                                        |
| 0.3.20  | 2022-05-17 | [\#12820](https://github.com/airbytehq/airbyte/pull/12820) | Improved 'check' operation performance                                                                   |
| 0.3.19  | 2022-04-25 | [\#12195](https://github.com/airbytehq/airbyte/pull/12195) | Add support for additional JDBC URL Params input                                                         |
| 0.3.18  | 2022-04-12 | [\#11729](https://github.com/airbytehq/airbyte/pull/11514) | Bump mina-sshd from 2.7.0 to 2.8.0                                                                       |
| 0.3.17  | 2022-04-05 | [\#11729](https://github.com/airbytehq/airbyte/pull/11729) | Fixed bug with dashes in schema name                                                                     |
| 0.3.15  | 2022-02-25 | [\#10421](https://github.com/airbytehq/airbyte/pull/10421) | Refactor JDBC parameters handling                                                                        |
| 0.3.14  | 2022-02-14 | [\#10256](https://github.com/airbytehq/airbyte/pull/10256) | (unpublished) Add `-XX:+ExitOnOutOfMemoryError` JVM option                                               |
| 0.3.13  | 2021-12-01 | [\#8371](https://github.com/airbytehq/airbyte/pull/8371)   | Fixed incorrect handling "\n" in ssh key                                                                 |
| 0.3.12  | 2021-11-08 | [\#7719](https://github.com/airbytehq/airbyte/pull/7719)   | Improve handling of wide rows by buffering records based on their byte size rather than their count      |
| 0.3.11  | 2021-09-07 | [\#5743](https://github.com/airbytehq/airbyte/pull/5743)   | Add SSH Tunnel support                                                                                   |
| 0.3.10  | 2021-08-11 | [\#5336](https://github.com/airbytehq/airbyte/pull/5336)   | Destination Postgres: fix \u0000\(NULL\) value processing                                                |<|MERGE_RESOLUTION|>--- conflicted
+++ resolved
@@ -257,11 +257,8 @@
 
 | Version | Date       | Pull Request                                               | Subject                                                                                                  |
 |:--------|:-----------|:-----------------------------------------------------------|:---------------------------------------------------------------------------------------------------------|
-<<<<<<< HEAD
-=======
 | 2.0.9   | 2024-04-11 | [\#36974](https://github.com/airbytehq/airbyte/pull/36974) | Add option to drop with `CASCADE`                                                                        |
 | 2.0.8   | 2024-04-10 | [\#36805](https://github.com/airbytehq/airbyte/pull/36805) | Adopt CDK 0.29.10 to improve long column name handling                                                   |
->>>>>>> 40717f57
 | 2.0.7   | 2024-04-08 | [\#36768](https://github.com/airbytehq/airbyte/pull/36768) | Adopt CDK 0.29.7 to improve destination state handling                                                   |
 | 2.0.6   | 2024-04-05 | [\#36620](https://github.com/airbytehq/airbyte/pull/36620) | Adopt CDK 0.29.3 to use Kotlin CDK                                                                       |
 | 2.0.5   | 2024-03-07 | [\#35899](https://github.com/airbytehq/airbyte/pull/35899) | Adopt CDK 0.27.3; Bugfix for case-senstive table names in v1-v2 migration, `_airbyte_meta` in raw tables |
