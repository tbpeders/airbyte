--- conflicted
+++ resolved
@@ -270,14 +270,10 @@
 ## Changelog
 
 | Version         | Date       | Pull Request                                               | Subject                                                                                                                                             |
-<<<<<<< HEAD
 |:----------------|:-----------|:-----------------------------------------------------------|:----------------------------------------------------------------------------------------------------------------------------------------------------|
-| 1.0.6           | 2023-06-21 | [\#27342](https://github.com/airbytehq/airbyte/pull/27342) | Passes in the serialized record data instead of full record metadata with the CSV writer                                                            |
-=======
-| :-------------- | :--------- | :--------------------------------------------------------- | :-------------------------------------------------------------------------------------------------------------------------------------------------- |
+| 1.1.1           | 2023-06-21 | [\#27342](https://github.com/airbytehq/airbyte/pull/27342) | Passes in the serialized record data instead of full record metadata with the CSV writer                                                            |
 | 1.1.0           | 2023-06-27 | [\#27781](https://github.com/airbytehq/airbyte/pull/27781) | License Update: Elv2                                                                                                                                |
 | 1.0.6           | 2023-06-21 | [\#27555](https://github.com/airbytehq/airbyte/pull/27555) | Reduce image size                                                                                                                                   |
->>>>>>> e8ddda97
 | 1.0.5           | 2023-05-31 | [\#25782](https://github.com/airbytehq/airbyte/pull/25782) | Internal scaffolding for future development                                                                                                         |
 | 1.0.4           | 2023-05-19 | [\#26323](https://github.com/airbytehq/airbyte/pull/26323) | Prevent infinite retry loop under specific circumstances                                                                                            |
 | 1.0.3           | 2023-05-15 | [\#26081](https://github.com/airbytehq/airbyte/pull/26081) | Reverts splits bases                                                                                                                                |
