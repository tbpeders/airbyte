--- conflicted
+++ resolved
@@ -131,14 +131,8 @@
 commit;
 ```
 
-<<<<<<< HEAD
-3. Run the script using the [Worksheet page](https://docs.snowflake.com/en/user-guide/ui-worksheet.html) or [Snowsight](https://docs.snowflake.com/en/user-guide/ui-snowsight-gs.html). Make sure to select the **All Queries** checkbox if using the Classic Console or select and highlight the entire query if you are using Snowsight.
-=======
-3.  Run the script using the
-    [Worksheet page](https://docs.snowflake.com/en/user-guide/ui-worksheet.html) or
-    [Snowsight](https://docs.snowflake.com/en/user-guide/ui-snowsight-gs.html). Make sure to select
-    the **All Queries** checkbox.
->>>>>>> 97d822f8
+3. Run the script using the [Worksheet page](https://docs.snowflake.com/en/user-guide/ui-worksheet.html) or [Snowsight](https://docs.snowflake.com/en/user-guide/ui-snowsight-gs.html). 
+  Make sure to select the **All Queries** checkbox if using the Classic Console or select and highlight the entire query if you are using Snowsight.
 
 ### Step 2: Set up a data loading method
 
