--- conflicted
+++ resolved
@@ -76,11 +76,8 @@
 
 | Version | Date       | Pull Request                                              | Subject                                                                                                                      |
 | :------ | :--------- | :-------------------------------------------------------- | :--------------------------------------------------------------------------------------------------------------------------- |
-<<<<<<< HEAD
-| 0.1.2 | 2024-05-16 | [38275](https://github.com/airbytehq/airbyte/pull/38275) | Replace AirbyteLogger with logging.Logger |
-=======
+| 0.1.3   | 2024-05-20 | [38275](https://github.com/airbytehq/airbyte/pull/38275) | Replace AirbyteLogger with logging.Logger |
 | 0.1.2   | 2023-05-17 | [#38336](https://github.com/airbytehq/airbyte/pull/338336) | Fix for regression:Custom namespaces not created automatically
->>>>>>> d793c1d0
 | 0.1.1   | 2023-05-14 | [#38151](https://github.com/airbytehq/airbyte/pull/38151) | Add airbyte source tag for attribution
 | 0.1.0   | 2023-05-06 | [#37756](https://github.com/airbytehq/airbyte/pull/37756) | Add support for Pinecone Serverless                                                                                          |
 | 0.0.24  | 2023-04-15 | [#37333](https://github.com/airbytehq/airbyte/pull/37333) | Update CDK & pytest version to fix security vulnerabilities.                                                                 |
