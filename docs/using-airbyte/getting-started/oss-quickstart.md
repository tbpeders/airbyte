---
products: oss-community
---

import Tabs from "@theme/Tabs";
import TabItem from "@theme/TabItem";



# Quickstart

Airbyte Open Source is a reliable and extensible open source data pipeline.

If you're getting started with Airbyte Cloud, you can skip ahead to moving data by [adding your first source](add-a-source.md). 

This quickstart guides you through creating a locally deployed instance of Airbyte in just minutes using `abctl` ([Airbyte Command Line Tool](https://github.com/airbytehq/abctl)). You'll be able to move data with minimal setup while you're exploring what Airbyte can do!

If you've already set up an Airbyte instance using Docker Compose and want to move to abctl, see the section on [migrating from Docker Compose](#migrating-from-docker-compose-optional).

:::tip
**When you're ready to put an Airbyte instance into production, you'll want to review our guides on deployment.**

For the best experience, we recommend [Deploying Airbyte on Kubernetes via Helm](../../deploying-airbyte/deploying-airbyte.md). 

On a local deployment, Airbyte's default behavior is to store connector secrets in your configured database. These secrets are stored in plain text and are not encrypted. Refer to the [Secret Management documentation](../../deploying-airbyte/integrations/secrets.md) to set up an external secrets manager.
:::

If setting up an Airbyte server does not fit your use case needs (i.e. you're using Jupyter Notebooks or iterating on an early prototype for your project) you may find the [PyAirbyte](../pyairbyte/getting-started.mdx) documentation useful.

## Prerequisites

- To use `abctl`, you'll need to have **Docker Desktop** installed. See Docker's instructions for installation: [Mac](https://docs.docker.com/desktop/install/mac-install/), [Windows](https://docs.docker.com/desktop/install/windows-install/), [Linux](https://docs.docker.com/desktop/install/linux-install/) 

## 1: Install `abctl`

The easiest method for installing `abctl` for Mac and Linux users is to use the following command:

```shell
curl -LsfS https://get.airbyte.com | bash -
```

If you would rather install `abctl` yourself, follow the instructions for your operating system:

<Tabs
defaultValue="abctl-mac">
<TabItem value="abctl-mac" label="Mac">

We recommend that Mac users use Brew to install the `abctl` command. 

```bash
brew tap airbytehq/tap
brew install abctl
```

With Brew, you can keep abctl up to date easily, by running:
```bash
brew upgrade abctl
``` 

</TabItem>
<TabItem value="abctl-linux" label="Linux" default>

**1: Download the latest release of `abctl`.**

<a class="abctl-download button button--primary" data-architecture="linux-amd64" href="https://github.com/airbytehq/abctl/releases/latest" target="_blank" style={{ marginRight: '10px' }} download>Latest linux-amd64 Release</a>
<a class="abctl-download button button--primary" data-architecture="linux-arm64" href="https://github.com/airbytehq/abctl/releases/latest" target="_blank" download>Latest linux-arm64 Release</a>
<br/>
<br/>

:::info
<details>
<summary>Be sure to download the file that is compatible with your machine's processor architecture.</summary>

You'll see two options: `linux-amd64` and `linux-arm64`
If you're unsure which one you need, running the following command will help:

```bash
uname -m
```

- If the output is `x86_64`, you have an x86-64 processor.
- If the output is `aarch64` or something similar, you have an ARM-based processor.
</details>
:::

**2: Extract the archive**

This will create a directory named abctl which contains the executable along with other needed files. 

```bash
tar -xvzf {name-of-file-downloaded.linux-*.tar.gz}
```

**3: Make the extracted executable accessible**

This will allow you to run `abctl` as a command

```bash
chmod +x abctl/abctl
```

**4: Add `abctl` to your PATH**

This will allow you to run `abctl` from any directory in your terminal. 

```bash
sudo mv abctl /usr/local/bin
```
**5: Verify the installation**

```bash
abctl version
```

If this command prints the installed version of the Airbyte Command Line Tool, it confirm that you are now ready to manage a local Airbyte instance using `abctl`.


</TabItem>
<TabItem value="abctl-windows" label="Windows" default>

**1: Download the latest release of `abctl`.**

<a class="abctl-download button button--primary" data-architecture="windows-amd64" href="https://github.com/airbytehq/abctl/releases/latest" target="_blank" download>Latest windows-amd64 Release</a>
<br/>
<br/>

**2: Extract the archive**
- Right click the zip file you've downloaded and select `Extract All...`, then choose a destination folder. 

This creates a folder called abctl containing the abctl executable and other reqired files. 

**3: Add the executable to your PATH**
- In the "System Properties" window (you can find this by searching for "enviornment variables" in the Start menu), click the `Environment Variables` button
- Under System variables, find the path and click to `Edit`
- Click `New` and add the path to the folder you extracted the abctl files to in the previous step. 
- Click `OK` to save these changes. 

**4: Open a new Command Prompt or PowerShell window**

This is important because changes to your PATH will only take effect in a newly opened window. 

**5: Verify the installation**

```bash
abctl version
```

If this command prints the installed version of the Airbyte Command Line Tool, it confirm that you are now ready to manage a local Airbyte instance using `abctl`.


</TabItem>

</Tabs>

## 2: Run Airbyte

Ensure that Docker Desktop is up and running. Then, with abctl installed, the following command gets Airbyte running:

:::tip
By default, `abctl` only configures an ingress rule for the host `localhost`. If you plan to access Airbyte outside of `localhost`, you will need to specify the `--host` flag to the `local install` command, providing the FQDN of the host which is hosting Airbyte. For example, `abctl local install --host airbyte.company.example`.

By specifying the `--host` flag, Airbyte will be accessible to both `localhost` and the FDQN passed to the `--host` flag.
:::

```
abctl local install
```

Your browser may open automatically to the Airbyte Application. If not, access it by visiting [http://localhost:8000](http://localhost:8000).

You will be asked to enter your email address and an organization name. Your email address will be used to authenticate
to your instance of Airbyte. You will also need a password, which is randomly generated as part of the install command.
To get your password run:

```shell
abctl local credentials
```

Which should output something similar to:

```shell
Credentials:
  Email: user@company.example
  Password: random_password
  Client-Id: 03ef466c-5558-4ca5-856b-4960ba7c161b
  Client-Secret: m2UjnDO4iyBQ3IsRiy5GG3LaZWP6xs9I
```

Use the value in the password field to authenticate to your new Airbyte instance.

You can set your email and password with the `credentials` command using `abctl`. To set your email you can run:

```shell
abctl local credentials --email user@company.example
```

To set your password you can run:

```shell
abctl local credentials --password new_password
```

If you wish to configure authentication when install abctl, follow the documentation on the [Authentication Integration](../../deploying-airbyte/integrations/authentication) 
page.

As long as your Docker Desktop daemon is running in the background, you can use Airbyte by returning to [http://localhost:8000](http://localhost:8000). 

If you quit Docker Desktop and want to return to your local Airbyte workspace, just start Docker Desktop again. Once Docker finishes restarting, you'll be able to access Airbyte's local installation as normal. 


### Suggested Resources

For the best performance, we suggest you run on a machine with 4 or more CPU's and at least 8 GB of memory. Currently
`abctl` does support running on 2 cpus and 8 gb of ram with the `--low-resource-mode` flag. You can pass the low
resource mode flag when install Airbyte with `abctl`:

```shell
abctl local install --low-resource-mode
```

Follow this [Github discussion](https://github.com/airbytehq/airbyte/discussions/44391) to upvote and track progress towards supporting lower resource environments.

## 3: Move Data

In the Building Connections section, you'll learn how to start moving data. Generally, there are three steps:

1: [Set up a Source](./add-a-source)

2: [Set up a Destination](./add-a-destination.md)

3: [Set up a Connection](./set-up-a-connection.md)

## Customizing your Installation with a Values file

Optionally, you can use a `values.yaml` file to customize your installation of Airbyte. Create the `values.yaml` on your local storage. Then, apply the values you've defined by running the following command and adjusting the path to the `values.yaml` file as needed:

```shell
abctl local install --values ./values.yaml
```

Here's a list of common customizations.

- [External Database](../../deploying-airbyte/integrations/database)
- [State and Logging Storage](../../deploying-airbyte/integrations/storage)
- [Secret Management](../../deploying-airbyte/integrations/secrets)

## Migrating from Docker Compose (Optional)

If you have data that you would like to migrate from an existing docker compose instance follow the steps below:

1. Make sure that you have stopped the instance running in docker compose, this may require the following command:

```
docker compose stop
```
2. Make sure that you have the latest version of abctl by running the following command:

```
curl -LsfS https://get.airbyte.com | bash -
```

3. Run abctl with the migrate flag set with the following command:
```
abctl local install --migrate
```

:::note

If you're using a version of Airbyte that you've installed with `abctl`, you can find instructions on upgrading your Airbyte installation [here](../../operator-guides/upgrading-airbyte.md#upgrading-with-abctl). 

:::

## Using an EC2 Instance with abctl

This guide will assume that you are using the Amazon Linux distribution. However. any distribution that supports a docker engine should work with `abctl`. The launching and connecting to your EC2 Instance is outside the scope of this guide. You can find more information on how to launch and connect to EC2 Instances in the [Get started with Amazon EC2](https://docs.aws.amazon.com/AWSEC2/latest/UserGuide/EC2_GetStarted.html) documentation from Amazon.

1. Install the docker engine:

```shell
sudo yum install -y docker
```

2. Add the ec2-user (or whatever your distros default user) to the docker group:

```shell
sudo usermod -a -G docker ec2-user
```

3. Start and optionally enable (start on boot) the docker engine:

```shell
sudo systemctl start docker
sudo systemctl enable docker
```

4. Exit the shell and reconnect to the ec2 instance, an example would look like:

```shell
exit
ssh -i ec2-user-key.pem ec2-user@1.2.3.4
```

5. Download the latest version of abctl and install it in your path:

```shell
curl -LsfS https://get.airbyte.com | bash -
```

6. Run the `abctl` command and install Airbyte:
:::tip
By default, `abctl` only configures an ingress rule for the host `localhost`. In order to ensure that Airbyte can be accessed outside of the EC2 instance, you will need to specify the `--host` flag to the `local install` command, providing the FQDN of the host which is hosting Airbyte. For example, `abctl local install --host airbyte.company.example`.
:::
:::tip
By default, `abctl` will listen on port 8000. If port 8000 is already in used or you require a different port, you can specify this by passing the `--port` flag to the `local install` command. For example, `abctl local install --port 6598`

Ensure the security group configured for the EC2 Instance allows traffic in on the port (8000 by default, or whatever port was passed to `--port`) that you deploy Airbyte on. See the [Control traffic to your AWS resources using security groups](https://docs.aws.amazon.com/vpc/latest/userguide/vpc-security-groups.html) documentation for more information.
:::

:::warning
If you're accessing a non-HTTPs address, such as creating a network rule to access a private EC2 address from your local computer, make sure to configure the cookie settings to allow login on non-secure connections: `abctl local install --insecure-cookies`
:::

```shell
abctl local install --host [HOSTNAME]
```

### Running over HTTP

Airbyte suggest that you secure your instance of Airbyte using TLS. Running over plain HTTP allows attackers to see your
password over clear text. If you understand the risk and would still like to run Airbyte over HTTP, you must set 
Secure Cookies to false. You can do this with `abctl` by passing the `--insecure-cookies` flag to `abctl`:

```shell
abctl local install --host [HOSTNAME] --insecure-cookies
```

## Uninstalling


If you want to remove Airbyte from your system, consider which of the following two options you would like to use. 

1: Run the following command to stop all running containers that `abctl` has created **while preserving any data you've created**: 

```shell
abctl local uninstall
```

2: If you want to clear the persistent data in addition to stopping containers, run:

```shell
abctl local uninstall --persisted
```

As a last step, to clear out any additional information that `abctl` may have created, you can run:

```shell
rm -rf ~/.airbyte/abctl
```

## Troubleshooting

### Using standard tools to interact with an Airbyte instance that was installed with `abctl`

`abctl` install Airbyte into a kind cluster on your local machine. If you'd like to interact directly with any of the underlying infrastructure, you can use standard tooling. You will need to make sure these tools are installed (or install them yourself). Any of these out of the box tools will work with an Airbyte instance installed with `abctl`.

If you want to interact with the pods or resources inside the cluster you can use [kubectl](https://kubernetes.io/docs/concepts/configuration/organize-cluster-access-kubeconfig/) and [helm](https://helm.sh/). Just make sure you are pointing at the correct K8s configuration e.g. `kubectl --kubeconfig ~/.airbyte/abctl/abctl.kubeconfig --namespace airbyte-abctl get pods`

[kind](https://kind.sigs.k8s.io/) is a tool for creating a K8s cluster using docker instead of having to install a local K8s cluster. You only need to think about kind if you want to make an adjustment to the cluster itself.

For more advanced interactions (e.g. loading custom docker containers), read more in [developing locally](../../contributing-to-airbyte/developing-locally#using-abctl-for-airbyte-development).

### Unable To Locate User Email
:::note
In `abctl` [v0.11.0](https://github.com/airbytehq/abctl/releases/tag/v0.11.0), support for basic-auth was removed (as basic-auth support was removed from the `Airbyte Platform` in [v0.63.11](https://github.com/airbytehq/airbyte-platform/releases/tag/v0.63.11), and replaced with a more secure randomly generated password.  When logging into Airbyte, the email (provided during registration) should be automatically populated. Both the email and the randomly generated password can be fetched by running `abctl local credentials`.

Airbyte is aware of situations where the email is not be automatically populated and we are working on addressing this within the `abctl` tool.  In the interim, some manually steps are required to retrieve the authentication email address when it is unknown.
:::

If the email address for authenticating is not automatically populated, you can set an email with the following command:
```
abctl local credentials --email <USER@COMPANY.EXAMPLE>
```

The password for this user can be retrieved by running `abctl local credentials`.

<<<<<<< HEAD
### Invalid username or password

Some users reported trouble accessing the UI with the correct username and password.
This can happen if you're trying to access a non-localhost address that doesn't have an HTTPS connection configured.
We strongly recommend configuring an HTTPS connection to access Airbyte. 
You can install Airbyte disabling the Cookie security: `abctl local install --insecure-cookies`

=======
### Using Custom Connectors
In order to run a custom connector with an Airbyte instance that is running in kind, you must load the docker image of that connector into the cluster. A connector container can be loaded using the following command:
```
kind load docker-image <image-name>:<image-tag> -n airbyte-abctl
```

For more troubleshooting information review the troubleshooting section in [Uploading Customer Connectors](../../operator-guides/using-custom-connectors#troubleshooting)
>>>>>>> e679191b

### Additional Resources

There are several channels for community support of local setup and deployment. 

**GitHub Airbyte Forum's Getting Started FAQ:**<br/>Search the questions others have asked or ask a new question of your own in the [GitHub forum](https://github.com/airbytehq/airbyte/discussions/categories/questions).

**Airbyte Knowledge Base:**<br/>While support services are limited to Cloud and Enterprise customers, anyone may search the support team's [Help Center](https://support.airbyte.com/hc).

**Community Slack:**<br/>Helpful channels for troubleshooting include:<br/>
- [#ask-community-for-troubleshooting](https://airbytehq.slack.com/archives/C021JANJ6TY): Where members of the Airbyte community can ask and answer questions. 
- [#ask-ai](https://airbytehq.slack.com/archives/C01AHCD885S): For quick answers sourced from documentation and open support channels, you can have a chat with our virtual Airbyte assistant.  

**Introductory Course:**<br/>
On Udemy, [The Complete Hands-on Introduction to Airbyte](https://www.udemy.com/course/the-complete-hands-on-introduction-to-airbyte/) is a convenient and hands-on introduction to Airbyte that includes setting up example source and destination configurations. You'll also go on to use it in conjunction with Apache Airflow, Snowflake, dbt, and more.

**Bug Reports:**<br/>If you find an issue with the `abctl` command, please report it as a github
issue [here](https://github.com/airbytehq/airbyte/issues) with the type of `🐛 [abctl] Report an issue with the abctl tool`.

**Releases:**<br/>If you'd like to select which release of abctl to run, you can find the list of releases [here](https://github.com/airbytehq/abctl/releases/).<|MERGE_RESOLUTION|>--- conflicted
+++ resolved
@@ -383,7 +383,6 @@
 
 The password for this user can be retrieved by running `abctl local credentials`.
 
-<<<<<<< HEAD
 ### Invalid username or password
 
 Some users reported trouble accessing the UI with the correct username and password.
@@ -391,7 +390,6 @@
 We strongly recommend configuring an HTTPS connection to access Airbyte. 
 You can install Airbyte disabling the Cookie security: `abctl local install --insecure-cookies`
 
-=======
 ### Using Custom Connectors
 In order to run a custom connector with an Airbyte instance that is running in kind, you must load the docker image of that connector into the cluster. A connector container can be loaded using the following command:
 ```
@@ -399,7 +397,6 @@
 ```
 
 For more troubleshooting information review the troubleshooting section in [Uploading Customer Connectors](../../operator-guides/using-custom-connectors#troubleshooting)
->>>>>>> e679191b
 
 ### Additional Resources
 
