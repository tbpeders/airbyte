/*
 * Copyright (c) 2023 Airbyte, Inc., all rights reserved.
 */

package io.airbyte.commons.util;

import com.google.common.collect.Iterators;
import io.airbyte.commons.concurrency.VoidCallable;
import io.airbyte.commons.stream.AirbyteStreamStatusHolder;
import io.airbyte.protocol.models.AirbyteStreamNameNamespacePair;
import java.util.Iterator;
import java.util.List;
import java.util.function.Consumer;
import java.util.function.Function;
import java.util.function.Supplier;
import java.util.stream.Stream;

public class AutoCloseableIterators {

  /**
   * Coerces a vanilla {@link Iterator} into a {@link AutoCloseableIterator} by adding a no op close
   * function.
   *
   * @param iterator iterator to convert
   * @param <T> type
   * @return closeable iterator
   */
  public static <T> AutoCloseableIterator<T> fromIterator(final Iterator<T> iterator) {
    return new DefaultAutoCloseableIterator<>(iterator, VoidCallable.NOOP, null);
  }

  /**
   * Coerces a vanilla {@link Iterator} into a {@link AutoCloseableIterator} by adding a no op close
   * function.
   *
   * @param iterator iterator to convert
   * @param <T> type
   * @return closeable iterator
   */
  public static <T> AutoCloseableIterator<T> fromIterator(final Iterator<T> iterator, final AirbyteStreamNameNamespacePair airbyteStream) {
    return new DefaultAutoCloseableIterator<>(iterator, VoidCallable.NOOP, airbyteStream);
  }

  /**
   * Coerces a vanilla {@link Iterator} into a {@link AutoCloseableIterator}. The provided onClose
   * function will be called at most one time.
   *
   * @param iterator autocloseable iterator to add another close to
   * @param onClose the function that will be called on close
   * @param <T> type
   * @return new autocloseable iterator with the close function appended
   */
  public static <T> AutoCloseableIterator<T> fromIterator(final Iterator<T> iterator,
                                                          final VoidCallable onClose,
                                                          final AirbyteStreamNameNamespacePair airbyteStream) {
    return new DefaultAutoCloseableIterator<>(iterator, onClose::call, airbyteStream);
  }

  /**
   * Wraps a {@link Stream} in a {@link AutoCloseableIterator}. The first time
   * {@link AutoCloseableIterator#close()} is called, {@link Stream#close()} will be called. It will
   * not be called again subsequently.
   *
   * @param stream stream to wrap
   * @param <T> type
   * @return autocloseable iterator
   */
  public static <T> AutoCloseableIterator<T> fromStream(final Stream<T> stream, final AirbyteStreamNameNamespacePair airbyteStream) {
    return new DefaultAutoCloseableIterator<>(stream.iterator(), stream::close, airbyteStream);
  }

  /**
   * Consumes entire iterator and collect it into a list. Then it closes the iterator.
   */
  public static <T> List<T> toListAndClose(final AutoCloseableIterator<T> iterator) throws Exception {
    try (iterator) {
      return MoreIterators.toList(iterator);
    }
  }

  /**
   * Returns a {@link AutoCloseableIterator} that will call the provided supplier ONE time when
   * {@link AutoCloseableIterator#hasNext()} is called the first time. The supplier returns a stream
   * that will be exposed as an iterator.
   *
   * @param iteratorSupplier supplier that provides a autocloseable iterator that will be invoked
   *        lazily
   * @param <T> type
   * @return autocloseable iterator
   */
  public static <T> AutoCloseableIterator<T> lazyIterator(final Supplier<AutoCloseableIterator<T>> iteratorSupplier,
                                                          final AirbyteStreamNameNamespacePair airbyteStream) {
    return new LazyAutoCloseableIterator<>(iteratorSupplier, airbyteStream);
  }

  /**
   * Append a function to be called on {@link AutoCloseableIterator#close}.
   *
   * @param autoCloseableIterator autocloseable iterator to add another close to
   * @param voidCallable the function that will be called on close
   * @param <T> type
   * @return new autocloseable iterator with the close function appended
   */
  public static <T> AutoCloseableIterator<T> appendOnClose(final AutoCloseableIterator<T> autoCloseableIterator, final VoidCallable voidCallable) {
    return new DefaultAutoCloseableIterator<>(autoCloseableIterator, () -> {
      autoCloseableIterator.close();
      voidCallable.call();
    }, null);
  }

  /**
   * Append a function to be called on {@link AutoCloseableIterator#close}.
   *
   * @param autoCloseableIterator autocloseable iterator to add another close to
   * @param voidCallable the function that will be called on close
   * @param <T> type
   * @return new autocloseable iterator with the close function appended
   */
  public static <T> AutoCloseableIterator<T> appendOnClose(final AutoCloseableIterator<T> autoCloseableIterator,
                                                           final VoidCallable voidCallable,
                                                           final AirbyteStreamNameNamespacePair airbyteStream) {
    return new DefaultAutoCloseableIterator<>(autoCloseableIterator, () -> {
      autoCloseableIterator.close();
      voidCallable.call();
    },
        airbyteStream);
  }

  /**
   * Lift and shift of Guava's {@link Iterators#transform} using the {@link AutoCloseableIterator}
   * interface.
   *
   * @param fromIterator input autocloseable iterator
   * @param function map function
   * @param <F> input type
   * @param <T> output type
   * @return mapped autocloseable iterator
   */
  public static <F, T> AutoCloseableIterator<T> transform(final AutoCloseableIterator<F> fromIterator,
                                                          final Function<? super F, ? extends T> function) {
    return new DefaultAutoCloseableIterator<>(Iterators.transform(fromIterator, function::apply), fromIterator::close, null);
  }

  /**
   * Lift and shift of Guava's {@link Iterators#transform} using the {@link AutoCloseableIterator}
   * interface.
   *
   * @param fromIterator input autocloseable iterator
   * @param function map function
   * @param <F> input type
   * @param <T> output type
   * @return mapped autocloseable iterator
   */
  public static <F, T> AutoCloseableIterator<T> transform(final AutoCloseableIterator<F> fromIterator,
                                                          final AirbyteStreamNameNamespacePair airbyteStream,
                                                          final Function<? super F, ? extends T> function) {
    return new DefaultAutoCloseableIterator<>(Iterators.transform(fromIterator, function::apply), fromIterator::close, airbyteStream);
  }

  /**
   * Map over a {@link AutoCloseableIterator} using a vanilla {@link Iterator} while retaining all of
   * the Resource behavior of the input {@link AutoCloseableIterator}.
   *
   * @param iteratorCreator function that takes in a autocloseable iterator and uses it to create a
   *        vanilla iterator
   * @param autoCloseableIterator input autocloseable iterator
   * @param <T> type
   * @return autocloseable iterator that still has the close functionality of the original input
   *         iterator but is transformed by the iterator output by the iteratorCreator
   */
  public static <T> AutoCloseableIterator<T> transform(final Function<AutoCloseableIterator<T>, Iterator<T>> iteratorCreator,
                                                       final AutoCloseableIterator<T> autoCloseableIterator,
                                                       final AirbyteStreamNameNamespacePair airbyteStream) {
    return new DefaultAutoCloseableIterator<>(iteratorCreator.apply(autoCloseableIterator), autoCloseableIterator::close, airbyteStream);
  }

  public static <T, F> AutoCloseableIterator<F> transformIterator(final Function<AutoCloseableIterator<T>, Iterator<F>> iteratorCreator,
<<<<<<< HEAD
      final AutoCloseableIterator<T> autoCloseableIterator,
      final AirbyteStreamNameNamespacePair airbyteStream) {
=======
                                                                  final AutoCloseableIterator<T> autoCloseableIterator,
                                                                  final AirbyteStreamNameNamespacePair airbyteStream) {
>>>>>>> 44a01bd9
    return new DefaultAutoCloseableIterator<F>(iteratorCreator.apply(autoCloseableIterator), autoCloseableIterator::close, airbyteStream);
  }

  @SafeVarargs
  public static <T> CompositeIterator<T> concatWithEagerClose(final Consumer<AirbyteStreamStatusHolder> airbyteStreamStatusConsumer,
                                                              final AutoCloseableIterator<T>... iterators) {
    return concatWithEagerClose(List.of(iterators), airbyteStreamStatusConsumer);
  }

  @SafeVarargs
  public static <T> CompositeIterator<T> concatWithEagerClose(final AutoCloseableIterator<T>... iterators) {
    return concatWithEagerClose(List.of(iterators), null);
  }

  public static <T> CompositeIterator<T> concatWithEagerClose(final List<AutoCloseableIterator<T>> iterators,
                                                              final Consumer<AirbyteStreamStatusHolder> airbyteStreamStatusConsumer) {
    return new CompositeIterator<>(iterators, airbyteStreamStatusConsumer);
  }

  public static <T> CompositeIterator<T> concatWithEagerClose(final List<AutoCloseableIterator<T>> iterators) {
    return concatWithEagerClose(iterators, null);
  }

}<|MERGE_RESOLUTION|>--- conflicted
+++ resolved
@@ -175,13 +175,8 @@
   }
 
   public static <T, F> AutoCloseableIterator<F> transformIterator(final Function<AutoCloseableIterator<T>, Iterator<F>> iteratorCreator,
-<<<<<<< HEAD
-      final AutoCloseableIterator<T> autoCloseableIterator,
-      final AirbyteStreamNameNamespacePair airbyteStream) {
-=======
                                                                   final AutoCloseableIterator<T> autoCloseableIterator,
                                                                   final AirbyteStreamNameNamespacePair airbyteStream) {
->>>>>>> 44a01bd9
     return new DefaultAutoCloseableIterator<F>(iteratorCreator.apply(autoCloseableIterator), autoCloseableIterator::close, airbyteStream);
   }
 
