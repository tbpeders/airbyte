[build-system]
requires = [ "poetry-core>=1.0.0",]
build-backend = "poetry.core.masonry.api"

[tool.poetry]
<<<<<<< HEAD
version = "5.0.0"
=======
version = "4.1.0"
>>>>>>> b467c50c
name = "source-linkedin-ads"
description = "Source implementation for Linkedin Ads."
authors = [ "Airbyte <contact@airbyte.io>",]
license = "MIT"
readme = "README.md"
documentation = "https://docs.airbyte.com/integrations/sources/linkedin-ads"
homepage = "https://airbyte.com"
repository = "https://github.com/airbytehq/airbyte"
[[tool.poetry.packages]]
include = "source_linkedin_ads"

[tool.poetry.dependencies]
python = "^3.10,<3.12"
airbyte-cdk = "^5"
coverage = "^7.5.3"

[tool.poetry.scripts]
source-linkedin-ads = "source_linkedin_ads.run:run"

[tool.poetry.group.dev.dependencies]
pytest = "^6.1"
freezegun = "==1.2.2"
pytest-mock = "^3.6.1"
requests-mock = "^1.11.0"<|MERGE_RESOLUTION|>--- conflicted
+++ resolved
@@ -3,11 +3,7 @@
 build-backend = "poetry.core.masonry.api"
 
 [tool.poetry]
-<<<<<<< HEAD
-version = "5.0.0"
-=======
 version = "4.1.0"
->>>>>>> b467c50c
 name = "source-linkedin-ads"
 description = "Source implementation for Linkedin Ads."
 authors = [ "Airbyte <contact@airbyte.io>",]
