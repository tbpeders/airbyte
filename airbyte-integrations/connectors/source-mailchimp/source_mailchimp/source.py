--- conflicted
+++ resolved
@@ -22,10 +22,7 @@
     ListMembers,
     Lists,
     Reports,
-<<<<<<< HEAD
-=======
     SegmentMembers,
->>>>>>> a0de2731
     Segments,
     Tags,
     Unsubscribes,
