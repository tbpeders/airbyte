--- conflicted
+++ resolved
@@ -693,10 +693,10 @@
         .replace("'", "\\'");
   }
 
-<<<<<<< HEAD
   private static List<String> getPks(StreamConfig stream) {
     return stream.primaryKey() != null ? stream.primaryKey().stream().map(ColumnId::name).toList() : Collections.emptyList();
-=======
+  }
+      
   private static String cast(final String content, final String asType, boolean useSafeCast) {
     final var open = useSafeCast ? "SAFE_CAST(" : "CAST(";
     return wrap(open, content + " as " + asType, ")");
@@ -704,7 +704,6 @@
 
   private static String wrap(final String open, final String content, final String close) {
     return open + content + close;
->>>>>>> c5507b5b
   }
 
 }