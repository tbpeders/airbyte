--- conflicted
+++ resolved
@@ -22,16 +22,13 @@
   tags:
     - language:low-code
     - language:python
-<<<<<<< HEAD
   releases:
     breakingChanges:
       0.3.0:
         message: "Change type of average_session_length.date"
         upgradeDeadline: "2023-08-01"
-=======
   _ab_internal:
     _sl: 200
     _ql: 300
   supportLevel: certified
->>>>>>> ae30ce09
 metadataSpecVersion: "1.0"