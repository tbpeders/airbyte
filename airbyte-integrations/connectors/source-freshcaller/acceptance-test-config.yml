--- conflicted
+++ resolved
@@ -23,21 +23,10 @@
           - name: teams
   incremental:
     tests:
-<<<<<<< HEAD
-    - config_path: "secrets/config.json"
-      configured_catalog_path: "integration_tests/configured_catalog_incremental_metrics.json"
-      future_state:
-        future_state_path: "integration_tests/abnormal_state.json"
-=======
-      - config_path: "secrets/config.json"
-        configured_catalog_path: "integration_tests/configured_catalog_incremental.json"
-        future_state:
-          future_state_path: "integration_tests/abnormal_state.json"
       - config_path: "secrets/config.json"
         configured_catalog_path: "integration_tests/configured_catalog_incremental_metrics.json"
         future_state:
           future_state_path: "integration_tests/abnormal_state.json"
->>>>>>> 1630219c
   full_refresh:
     tests:
       - config_path: "secrets/config.json"
