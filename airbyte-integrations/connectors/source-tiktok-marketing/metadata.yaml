--- conflicted
+++ resolved
@@ -11,11 +11,7 @@
   connectorSubtype: api
   connectorType: source
   definitionId: 4bfac00d-ce15-44ff-95b9-9e3c3e8fbd35
-<<<<<<< HEAD
-  dockerImageTag: 4.3.0
-=======
-  dockerImageTag: 4.3.2
->>>>>>> 2e62443f
+  dockerImageTag: 4.4.0
   dockerRepository: airbyte/source-tiktok-marketing
   documentationUrl: https://docs.airbyte.com/integrations/sources/tiktok-marketing
   githubIssueLabel: source-tiktok-marketing
