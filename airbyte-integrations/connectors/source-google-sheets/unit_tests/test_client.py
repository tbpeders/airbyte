#
# Copyright (c) 2023 Airbyte, Inc., all rights reserved.
#
from unittest.mock import MagicMock

import pytest
import requests
from source_google_sheets.client import GoogleSheetsClient


@pytest.mark.parametrize("status, need_give_up", [(429, False), (500, False), (404, True)])
def test_backoff_give_up(status, need_give_up, mocker):
    e = requests.HTTPError("error")
    e.resp = mocker.Mock(status=status)
    assert need_give_up is GoogleSheetsClient.Backoff.give_up(e)


<<<<<<< HEAD
def test_backoff_increase_row_batch_size():
    client = GoogleSheetsClient(
        {
            "auth_type": "Client",
            "client_id": "fake_client_id",
            "client_secret": "fake_client_secret",
            "refresh_token": "fake_refresh_token"
        }
    )
    assert client.Backoff.row_batch_size == 200
    assert client._create_range("spreadsheet_id", 0) == 'spreadsheet_id!0:200'
    e = requests.HTTPError('error')
=======
def test_backoff_increase_row_batch_size(mocker):
    assert GoogleSheetsClient.Backoff.row_batch_size == 200
    e = requests.HTTPError("error")
>>>>>>> 3b989299
    e.status_code = 429
    client.Backoff.increase_row_batch_size({"exception": e})
    assert client.Backoff.row_batch_size == 210
    assert client._create_range("spreadsheet_id", 0) == 'spreadsheet_id!0:210'
    client.Backoff.row_batch_size = 1000
    client.Backoff.increase_row_batch_size({"exception": e})
    assert client.Backoff.row_batch_size == 1000
    assert client._create_range("spreadsheet_id", 0) == 'spreadsheet_id!0:1000'


def test_client_get_values_on_backoff(caplog):
    client_google_sheets = GoogleSheetsClient(
        {
            "auth_type": "Client",
            "client_id": "fake_client_id",
            "client_secret": "fake_client_secret",
            "refresh_token": "fake_refresh_token"
        },
    )
    client_google_sheets.Backoff.row_batch_size = 210
    client_google_sheets.client.values = MagicMock(return_value=MagicMock(batchGet=MagicMock()))

    assert client_google_sheets.Backoff.row_batch_size == 210
    client_google_sheets.get_values(
            sheet="sheet",
            row_cursor=0,
            spreadsheetId="spreadsheet_id",
            majorDimension="ROWS",
        )

    assert "Fetching range sheet!0:210" in caplog.text
    assert client_google_sheets.Backoff.row_batch_size == 210
    e = requests.HTTPError('error')
    e.status_code = 429
    client_google_sheets.Backoff.increase_row_batch_size({"exception": e})
    assert client_google_sheets.Backoff.row_batch_size == 220
    client_google_sheets.get_values(
        sheet="sheet",
        row_cursor=0,
        spreadsheetId="spreadsheet_id",
        majorDimension="ROWS",
    )

    assert "Fetching range sheet!0:220" in caplog.text

<|MERGE_RESOLUTION|>--- conflicted
+++ resolved
@@ -15,7 +15,6 @@
     assert need_give_up is GoogleSheetsClient.Backoff.give_up(e)
 
 
-<<<<<<< HEAD
 def test_backoff_increase_row_batch_size():
     client = GoogleSheetsClient(
         {
@@ -28,11 +27,6 @@
     assert client.Backoff.row_batch_size == 200
     assert client._create_range("spreadsheet_id", 0) == 'spreadsheet_id!0:200'
     e = requests.HTTPError('error')
-=======
-def test_backoff_increase_row_batch_size(mocker):
-    assert GoogleSheetsClient.Backoff.row_batch_size == 200
-    e = requests.HTTPError("error")
->>>>>>> 3b989299
     e.status_code = 429
     client.Backoff.increase_row_batch_size({"exception": e})
     assert client.Backoff.row_batch_size == 210
