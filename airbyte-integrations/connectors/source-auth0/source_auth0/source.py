#
# Copyright (c) 2023 Airbyte, Inc., all rights reserved.
#

from airbyte_cdk.sources.declarative.yaml_declarative_source import YamlDeclarativeSource

<<<<<<< HEAD
"""
This file provides the necessary constructs to interpret a provided declarative YAML configuration file into
source connector.

WARNING: Do not modify this file.
"""


# Declarative Source
class SourceAuth0(YamlDeclarativeSource):
    def __init__(self):
        super().__init__(**{"path_to_yaml": "manifest.yaml"})
=======
import logging
from abc import ABC
from typing import Any, Iterable, List, Mapping, MutableMapping, Optional, Tuple
from urllib import parse

import pendulum
import requests
from airbyte_cdk.models import SyncMode
from airbyte_cdk.sources import AbstractSource
from airbyte_cdk.sources.streams import IncrementalMixin, Stream
from airbyte_cdk.sources.streams.http import HttpStream
from source_auth0.utils import get_api_endpoint, initialize_authenticator


def read_full_refresh(stream_instance: Stream):
    slices = stream_instance.stream_slices(sync_mode=SyncMode.full_refresh)
    for _slice in slices:
        records = stream_instance.read_records(stream_slice=_slice, sync_mode=SyncMode.full_refresh)
        for record in records:
            yield record


# Basic full refresh stream
class Auth0Stream(HttpStream, ABC):
    api_version = "v2"
    page_size = 50
    resource_name = "entities"

    def __init__(self, url_base: str, *args, **kwargs):
        super().__init__(*args, **kwargs)
        self.api_endpoint = get_api_endpoint(url_base, self.api_version)

    def path(self, **kwargs) -> str:
        return self.resource_name

    @property
    def url_base(self) -> str:
        return self.api_endpoint

    def next_page_token(self, response: requests.Response) -> Optional[Mapping[str, Any]]:
        body = response.json()
        if "total" in body and "start" in body and "limit" in body and "length" in body:
            try:
                start = int(body["start"])
                limit = int(body["limit"])
                length = int(body["length"])
                total = int(body["total"])
                current = start // limit
                if length < limit or (start + length) == total:
                    return None
                else:
                    token = {
                        "page": current + 1,
                        "per_page": limit,
                    }
                    return token
            except Exception:
                return None
        else:
            if not body or len(body) < self.page_size:
                return None
            else:
                return {
                    "page": 0,
                    "per_page": self.page_size,
                }

    def request_params(self, next_page_token: Mapping[str, Any] = None, **kwargs) -> MutableMapping[str, Any]:
        return {
            "page": 0,
            "per_page": self.page_size,
            "include_totals": "true",
            **(next_page_token or {}),
        }

    def parse_response(self, response: requests.Response, **kwargs) -> Iterable[Mapping]:
        yield from response.json().get(self.resource_name)

    def backoff_time(self, response: requests.Response) -> Optional[float]:
        # The rate limit resets on the timestamp indicated
        # https://auth0.com/docs/troubleshoot/customer-support/operational-policies/rate-limit-policy/management-api-endpoint-rate-limits
        if response.status_code == requests.codes.TOO_MANY_REQUESTS:
            next_reset_epoch = int(response.headers["x-ratelimit-reset"])
            next_reset = pendulum.from_timestamp(next_reset_epoch)
            next_reset_duration = pendulum.now("UTC").diff(next_reset)
            return next_reset_duration.seconds


class IncrementalAuth0Stream(Auth0Stream, IncrementalMixin):
    min_id = ""
    cursor_field = "updated_at"

    def __init__(self, *args, **kwargs):
        super().__init__(*args, **kwargs)
        self._cursor_value = None

    @property
    def state(self) -> MutableMapping[str, Any]:
        if self._cursor_value:
            return {self.cursor_field: self._cursor_value}
        else:
            return {self.cursor_field: self.min_id}

    @state.setter
    def state(self, value: MutableMapping[str, Any]):
        self._cursor_value = value.get(self.cursor_field)

    def get_updated_state(self, current_stream_state: MutableMapping[str, Any], latest_record: Mapping[str, Any]) -> Mapping[str, Any]:
        new_state_value = max(latest_record.get(self.cursor_field), current_stream_state.get(self.cursor_field, self.min_id))
        self._cursor_value = new_state_value
        return {self.cursor_field: new_state_value}

    def request_params(
        self, stream_state: Mapping[str, Any], next_page_token: Mapping[str, Any] = None, **kwargs
    ) -> MutableMapping[str, Any]:
        params = super().request_params(stream_state=self.state, next_page_token=next_page_token, **kwargs)
        filter_param = {"include_totals": "false", "sort": f"{self.cursor_field}:1"}
        if self.state:
            filter_param["q"] = self.cursor_field + ":{" + self.state.get(self.cursor_field) + " TO *]"
        params.update(filter_param)
        return params

    def parse_response(self, response: requests.Response, **kwargs) -> Iterable[Mapping]:
        entities = response.json()
        yield from entities


class Clients(Auth0Stream):
    primary_key = "client_id"
    resource_name = "clients"


class Users(IncrementalAuth0Stream):
    min_id = "1900-01-01T00:00:00.000Z"
    primary_key = "user_id"
    resource_name = "users"
    cursor_field = "updated_at"


class Organizations(Auth0Stream):
    primary_key = "id"
    resource_name = "organizations"


class OrganizationMembers(Auth0Stream):
    primary_key = "id"
    resource_name = "members"

    def __init__(self, url_base: str, *args, **kwargs):
        super().__init__(url_base=url_base, *args, **kwargs)
        self.organizations = Organizations(url_base=url_base, *args, **kwargs)

    def read_records(self, stream_slice: Optional[Mapping[str, Any]] = None, **kwargs) -> Iterable[Mapping[str, Any]]:
        for org in read_full_refresh(self.organizations):
            for member in super().read_records(stream_slice={"organization_id": org["id"]}, **kwargs):
                yield member

    def path(self, stream_slice: Mapping[str, Any], **kwargs) -> str:
        return f"organizations/{stream_slice['organization_id']}/members"

    def parse_response(self, response: requests.Response, stream_slice: Optional[Mapping[str, Any]] = None, **kwargs) -> Iterable[Mapping]:
        record = response.json().get(self.resource_name)
        for r in record:
            r["org_id"] = stream_slice["organization_id"]
            r["id"] = stream_slice["organization_id"] + "_" + r["user_id"]
            yield r


class OrganizationMemberRoles(Auth0Stream):
    primary_key = "id"
    resource_name = "roles"

    def __init__(self, url_base: str, *args, **kwargs):
        super().__init__(url_base=url_base, *args, **kwargs)
        self.organization_members = OrganizationMembers(url_base=url_base, *args, **kwargs)

    def path(self, stream_slice: Mapping[str, Any], **kwargs) -> str:
        return f"organizations/{stream_slice['organization_id']}/members/{stream_slice['user_id']}/roles"

    def read_records(self, stream_slice: Optional[Mapping[str, Any]] = None, **kwargs) -> Iterable[Mapping[str, Any]]:
        for org_member in read_full_refresh(self.organization_members):
            for role in super().read_records(
                stream_slice={"organization_id": org_member["org_id"], "user_id": org_member["user_id"]}, **kwargs
            ):
                yield role

    def parse_response(self, response: requests.Response, stream_slice: Optional[Mapping[str, Any]] = None, **kwargs) -> Iterable[Mapping]:
        record = response.json().get(self.resource_name)
        for r in record:
            r["org_id"] = stream_slice["organization_id"]
            r["user_id"] = stream_slice["user_id"]
            yield r


# Source
class SourceAuth0(AbstractSource):
    def check_connection(self, logger: logging.Logger, config: Mapping[str, Any]) -> Tuple[bool, any]:
        try:
            auth = initialize_authenticator(config)
            api_endpoint = get_api_endpoint(config.get("base_url"), "v2")
            url = parse.urljoin(api_endpoint, "users")
            response = requests.get(
                url,
                params={"per_page": 1},
                headers=auth.get_auth_header(),
            )

            if response.status_code == requests.codes.ok:
                return True, None

            return False, response.json()
        except Exception:
            return False, "Failed to authenticate with the provided credentials"

    def streams(self, config: Mapping[str, Any]) -> List[Stream]:
        initialization_params = {"authenticator": initialize_authenticator(config), "url_base": config.get("base_url")}
        return [
            Clients(**initialization_params),
            Organizations(**initialization_params),
            OrganizationMembers(**initialization_params),
            OrganizationMemberRoles(**initialization_params),
            Users(**initialization_params),
        ]
>>>>>>> 4540eab2
<|MERGE_RESOLUTION|>--- conflicted
+++ resolved
@@ -4,32 +4,12 @@
 
 from airbyte_cdk.sources.declarative.yaml_declarative_source import YamlDeclarativeSource
 
-<<<<<<< HEAD
 """
 This file provides the necessary constructs to interpret a provided declarative YAML configuration file into
 source connector.
 
 WARNING: Do not modify this file.
 """
-
-
-# Declarative Source
-class SourceAuth0(YamlDeclarativeSource):
-    def __init__(self):
-        super().__init__(**{"path_to_yaml": "manifest.yaml"})
-=======
-import logging
-from abc import ABC
-from typing import Any, Iterable, List, Mapping, MutableMapping, Optional, Tuple
-from urllib import parse
-
-import pendulum
-import requests
-from airbyte_cdk.models import SyncMode
-from airbyte_cdk.sources import AbstractSource
-from airbyte_cdk.sources.streams import IncrementalMixin, Stream
-from airbyte_cdk.sources.streams.http import HttpStream
-from source_auth0.utils import get_api_endpoint, initialize_authenticator
 
 
 def read_full_refresh(stream_instance: Stream):
@@ -40,205 +20,7 @@
             yield record
 
 
-# Basic full refresh stream
-class Auth0Stream(HttpStream, ABC):
-    api_version = "v2"
-    page_size = 50
-    resource_name = "entities"
-
-    def __init__(self, url_base: str, *args, **kwargs):
-        super().__init__(*args, **kwargs)
-        self.api_endpoint = get_api_endpoint(url_base, self.api_version)
-
-    def path(self, **kwargs) -> str:
-        return self.resource_name
-
-    @property
-    def url_base(self) -> str:
-        return self.api_endpoint
-
-    def next_page_token(self, response: requests.Response) -> Optional[Mapping[str, Any]]:
-        body = response.json()
-        if "total" in body and "start" in body and "limit" in body and "length" in body:
-            try:
-                start = int(body["start"])
-                limit = int(body["limit"])
-                length = int(body["length"])
-                total = int(body["total"])
-                current = start // limit
-                if length < limit or (start + length) == total:
-                    return None
-                else:
-                    token = {
-                        "page": current + 1,
-                        "per_page": limit,
-                    }
-                    return token
-            except Exception:
-                return None
-        else:
-            if not body or len(body) < self.page_size:
-                return None
-            else:
-                return {
-                    "page": 0,
-                    "per_page": self.page_size,
-                }
-
-    def request_params(self, next_page_token: Mapping[str, Any] = None, **kwargs) -> MutableMapping[str, Any]:
-        return {
-            "page": 0,
-            "per_page": self.page_size,
-            "include_totals": "true",
-            **(next_page_token or {}),
-        }
-
-    def parse_response(self, response: requests.Response, **kwargs) -> Iterable[Mapping]:
-        yield from response.json().get(self.resource_name)
-
-    def backoff_time(self, response: requests.Response) -> Optional[float]:
-        # The rate limit resets on the timestamp indicated
-        # https://auth0.com/docs/troubleshoot/customer-support/operational-policies/rate-limit-policy/management-api-endpoint-rate-limits
-        if response.status_code == requests.codes.TOO_MANY_REQUESTS:
-            next_reset_epoch = int(response.headers["x-ratelimit-reset"])
-            next_reset = pendulum.from_timestamp(next_reset_epoch)
-            next_reset_duration = pendulum.now("UTC").diff(next_reset)
-            return next_reset_duration.seconds
-
-
-class IncrementalAuth0Stream(Auth0Stream, IncrementalMixin):
-    min_id = ""
-    cursor_field = "updated_at"
-
-    def __init__(self, *args, **kwargs):
-        super().__init__(*args, **kwargs)
-        self._cursor_value = None
-
-    @property
-    def state(self) -> MutableMapping[str, Any]:
-        if self._cursor_value:
-            return {self.cursor_field: self._cursor_value}
-        else:
-            return {self.cursor_field: self.min_id}
-
-    @state.setter
-    def state(self, value: MutableMapping[str, Any]):
-        self._cursor_value = value.get(self.cursor_field)
-
-    def get_updated_state(self, current_stream_state: MutableMapping[str, Any], latest_record: Mapping[str, Any]) -> Mapping[str, Any]:
-        new_state_value = max(latest_record.get(self.cursor_field), current_stream_state.get(self.cursor_field, self.min_id))
-        self._cursor_value = new_state_value
-        return {self.cursor_field: new_state_value}
-
-    def request_params(
-        self, stream_state: Mapping[str, Any], next_page_token: Mapping[str, Any] = None, **kwargs
-    ) -> MutableMapping[str, Any]:
-        params = super().request_params(stream_state=self.state, next_page_token=next_page_token, **kwargs)
-        filter_param = {"include_totals": "false", "sort": f"{self.cursor_field}:1"}
-        if self.state:
-            filter_param["q"] = self.cursor_field + ":{" + self.state.get(self.cursor_field) + " TO *]"
-        params.update(filter_param)
-        return params
-
-    def parse_response(self, response: requests.Response, **kwargs) -> Iterable[Mapping]:
-        entities = response.json()
-        yield from entities
-
-
-class Clients(Auth0Stream):
-    primary_key = "client_id"
-    resource_name = "clients"
-
-
-class Users(IncrementalAuth0Stream):
-    min_id = "1900-01-01T00:00:00.000Z"
-    primary_key = "user_id"
-    resource_name = "users"
-    cursor_field = "updated_at"
-
-
-class Organizations(Auth0Stream):
-    primary_key = "id"
-    resource_name = "organizations"
-
-
-class OrganizationMembers(Auth0Stream):
-    primary_key = "id"
-    resource_name = "members"
-
-    def __init__(self, url_base: str, *args, **kwargs):
-        super().__init__(url_base=url_base, *args, **kwargs)
-        self.organizations = Organizations(url_base=url_base, *args, **kwargs)
-
-    def read_records(self, stream_slice: Optional[Mapping[str, Any]] = None, **kwargs) -> Iterable[Mapping[str, Any]]:
-        for org in read_full_refresh(self.organizations):
-            for member in super().read_records(stream_slice={"organization_id": org["id"]}, **kwargs):
-                yield member
-
-    def path(self, stream_slice: Mapping[str, Any], **kwargs) -> str:
-        return f"organizations/{stream_slice['organization_id']}/members"
-
-    def parse_response(self, response: requests.Response, stream_slice: Optional[Mapping[str, Any]] = None, **kwargs) -> Iterable[Mapping]:
-        record = response.json().get(self.resource_name)
-        for r in record:
-            r["org_id"] = stream_slice["organization_id"]
-            r["id"] = stream_slice["organization_id"] + "_" + r["user_id"]
-            yield r
-
-
-class OrganizationMemberRoles(Auth0Stream):
-    primary_key = "id"
-    resource_name = "roles"
-
-    def __init__(self, url_base: str, *args, **kwargs):
-        super().__init__(url_base=url_base, *args, **kwargs)
-        self.organization_members = OrganizationMembers(url_base=url_base, *args, **kwargs)
-
-    def path(self, stream_slice: Mapping[str, Any], **kwargs) -> str:
-        return f"organizations/{stream_slice['organization_id']}/members/{stream_slice['user_id']}/roles"
-
-    def read_records(self, stream_slice: Optional[Mapping[str, Any]] = None, **kwargs) -> Iterable[Mapping[str, Any]]:
-        for org_member in read_full_refresh(self.organization_members):
-            for role in super().read_records(
-                stream_slice={"organization_id": org_member["org_id"], "user_id": org_member["user_id"]}, **kwargs
-            ):
-                yield role
-
-    def parse_response(self, response: requests.Response, stream_slice: Optional[Mapping[str, Any]] = None, **kwargs) -> Iterable[Mapping]:
-        record = response.json().get(self.resource_name)
-        for r in record:
-            r["org_id"] = stream_slice["organization_id"]
-            r["user_id"] = stream_slice["user_id"]
-            yield r
-
-
-# Source
-class SourceAuth0(AbstractSource):
-    def check_connection(self, logger: logging.Logger, config: Mapping[str, Any]) -> Tuple[bool, any]:
-        try:
-            auth = initialize_authenticator(config)
-            api_endpoint = get_api_endpoint(config.get("base_url"), "v2")
-            url = parse.urljoin(api_endpoint, "users")
-            response = requests.get(
-                url,
-                params={"per_page": 1},
-                headers=auth.get_auth_header(),
-            )
-
-            if response.status_code == requests.codes.ok:
-                return True, None
-
-            return False, response.json()
-        except Exception:
-            return False, "Failed to authenticate with the provided credentials"
-
-    def streams(self, config: Mapping[str, Any]) -> List[Stream]:
-        initialization_params = {"authenticator": initialize_authenticator(config), "url_base": config.get("base_url")}
-        return [
-            Clients(**initialization_params),
-            Organizations(**initialization_params),
-            OrganizationMembers(**initialization_params),
-            OrganizationMemberRoles(**initialization_params),
-            Users(**initialization_params),
-        ]
->>>>>>> 4540eab2
+# Declarative Source
+class SourceAuth0(YamlDeclarativeSource):
+    def __init__(self):
+        super().__init__(**{"path_to_yaml": "manifest.yaml"})