#
# Copyright (c) 2023 Airbyte, Inc., all rights reserved.
#

import logging

<<<<<<< HEAD
=======
import pendulum
>>>>>>> 4feef2e5
import pytest
import requests
import responses
from airbyte_cdk.models import SyncMode
from requests.exceptions import HTTPError
from responses import matchers
from source_jira.source import SourceJira
from source_jira.streams import (
    ApplicationRoles,
    Avatars,
    BoardIssues,
    Boards,
    Dashboards,
    Filters,
    FilterSharing,
    Groups,
    IssueComments,
    IssueCustomFieldContexts,
    IssueCustomFieldOptions,
    IssueFieldConfigurations,
    IssueFields,
    IssueLinkTypes,
    IssueNavigatorSettings,
    IssueNotificationSchemes,
    IssuePriorities,
    IssuePropertyKeys,
    IssueRemoteLinks,
    IssueResolutions,
    Issues,
    IssueSecuritySchemes,
    IssueTypeSchemes,
    IssueVotes,
    IssueWatchers,
    IssueWorklogs,
    JiraSettings,
    Labels,
    Permissions,
    ProjectAvatars,
    ProjectCategories,
    ProjectComponents,
    ProjectEmail,
    ProjectPermissionSchemes,
    Projects,
    ProjectVersions,
    Screens,
    ScreenTabs,
    SprintIssues,
    Sprints,
    TimeTracking,
    Users,
    UsersGroupsDetailed,
    Workflows,
    WorkflowSchemes,
    WorkflowStatusCategories,
    WorkflowStatuses,
)
from source_jira.utils import read_full_refresh


@responses.activate
def test_application_roles_stream_401_error(config, caplog):
    config["domain"] = "test_application_domain"
    responses.add(responses.GET, f"https://{config['domain']}/rest/api/3/applicationrole?maxResults=50", status=401)

    authenticator = SourceJira().get_authenticator(config=config)
    args = {"authenticator": authenticator, "domain": config["domain"], "projects": config.get("projects", [])}
    stream = ApplicationRoles(**args)

    is_available, reason = stream.check_availability(logger=logging.Logger, source=SourceJira())

    assert is_available is False

    assert reason == (
        "Unable to read application_roles stream. The endpoint https://test_application_domain/rest/api/3/applicationrole?maxResults=50 returned 401: Unauthorized. Invalid creds were provided, please check your api token, domain and/or email.. Please visit https://docs.airbyte.com/integrations/sources/jira to learn more.  "
    )


@responses.activate
def test_application_roles_stream(config, application_roles_response):
    responses.add(
        responses.GET,
        f"https://{config['domain']}/rest/api/3/applicationrole?maxResults=50",
        json=application_roles_response,
    )

    authenticator = SourceJira().get_authenticator(config=config)
    args = {"authenticator": authenticator, "domain": config["domain"], "projects": config.get("projects", [])}
    stream = ApplicationRoles(**args)

    records = [r for r in stream.read_records(sync_mode=SyncMode.full_refresh)]
    assert len(records) == 1
    assert len(responses.calls) == 1


@responses.activate
def test_application_roles_stream_http_error(config, application_roles_response):
    responses.add(
        responses.GET, f"https://{config['domain']}/rest/api/3/applicationrole?maxResults=50", json={"error": "not found"}, status=404
    )

    authenticator = SourceJira().get_authenticator(config=config)
    args = {"authenticator": authenticator, "domain": config["domain"], "projects": config.get("projects", [])}
    stream = ApplicationRoles(**args)
    with pytest.raises(HTTPError):
        [r for r in stream.read_records(sync_mode=SyncMode.full_refresh)]


@responses.activate
def test_boards_stream(config, mock_board_response):
    authenticator = SourceJira().get_authenticator(config=config)
    args = {"authenticator": authenticator, "domain": config["domain"], "projects": config.get("projects", [])}
    stream = Boards(**args)

    records = [r for r in stream.read_records(sync_mode=SyncMode.full_refresh)]
    assert len(records) == 3
    assert len(responses.calls) == 1


@responses.activate
def test_board_stream_forbidden(config, boards_response, caplog):
    config["domain"] = "test_boards_domain"
    responses.add(
        responses.GET,
        f"https://{config['domain']}/rest/agile/1.0/board?maxResults=50",
        json={"error": f"403 Client Error: Forbidden for url: https://{config['domain']}/rest/agile/1.0/board?maxResults=50"},
        status=403,
    )
    authenticator = SourceJira().get_authenticator(config=config)
    args = {"authenticator": authenticator, "domain": config["domain"], "projects": config.get("projects", [])}
    stream = Boards(**args)
    is_available, reason = stream.check_availability(logger=logging.Logger, source=SourceJira())

    assert is_available is False

    assert reason == (
        "Unable to read boards stream. The endpoint "
        "https://test_boards_domain/rest/agile/1.0/board?maxResults=50 returned 403: "
        "Forbidden. Please check the 'READ' permission(Scopes for Connect apps) "
        "and/or the user has Jira Software rights and access.. Please visit "
        "https://docs.airbyte.com/integrations/sources/jira to learn more.  "
        "403 Client Error: Forbidden for url: "
        "https://test_boards_domain/rest/agile/1.0/board?maxResults=50"
    )


@responses.activate
def test_dashboards_stream(config, dashboards_response):
    responses.add(
        responses.GET,
        f"https://{config['domain']}/rest/api/3/dashboard?maxResults=50",
        json=dashboards_response,
    )

    authenticator = SourceJira().get_authenticator(config=config)
    args = {"authenticator": authenticator, "domain": config["domain"], "projects": config.get("projects", [])}
    stream = Dashboards(**args)

    records = [r for r in stream.read_records(sync_mode=SyncMode.full_refresh)]
    assert len(records) == 2
    assert len(responses.calls) == 1


@responses.activate
def test_filters_stream(config, mock_filter_response):
    authenticator = SourceJira().get_authenticator(config=config)
    args = {"authenticator": authenticator, "domain": config["domain"], "projects": config.get("projects", [])}
    stream = Filters(**args)

    records = [r for r in stream.read_records(sync_mode=SyncMode.full_refresh)]
    assert len(records) == 1
    assert len(responses.calls) == 1


@responses.activate
def test_groups_stream(config, groups_response):
    responses.add(
        responses.GET,
        f"https://{config['domain']}/rest/api/3/group/bulk?maxResults=50",
        json=groups_response,
    )

    authenticator = SourceJira().get_authenticator(config=config)
    args = {"authenticator": authenticator, "domain": config["domain"], "projects": config.get("projects", [])}
    stream = Groups(**args)

    records = [r for r in stream.read_records(sync_mode=SyncMode.full_refresh)]
    assert len(records) == 4
    assert len(responses.calls) == 1


@responses.activate
def test_issues_fields_stream(config, mock_fields_response):
    authenticator = SourceJira().get_authenticator(config=config)
    args = {"authenticator": authenticator, "domain": config["domain"], "projects": config.get("projects", [])}
    stream = IssueFields(**args)

    records = [r for r in stream.read_records(sync_mode=SyncMode.full_refresh)]
    assert len(records) == 5
    assert len(responses.calls) == 1


@responses.activate
def test_issues_field_configurations_stream(config, issues_field_configurations_response):
    responses.add(
        responses.GET,
        f"https://{config['domain']}/rest/api/3/fieldconfiguration?maxResults=50",
        json=issues_field_configurations_response,
    )

    authenticator = SourceJira().get_authenticator(config=config)
    args = {"authenticator": authenticator, "domain": config["domain"], "projects": config.get("projects", [])}
    stream = IssueFieldConfigurations(**args)

    records = [r for r in stream.read_records(sync_mode=SyncMode.full_refresh)]
    assert len(records) == 1
    assert len(responses.calls) == 1


@responses.activate
def test_issues_link_types_stream(config, issues_link_types_response):
    responses.add(
        responses.GET,
        f"https://{config['domain']}/rest/api/3/issueLinkType?maxResults=50",
        json=issues_link_types_response,
    )

    authenticator = SourceJira().get_authenticator(config=config)
    args = {"authenticator": authenticator, "domain": config["domain"], "projects": config.get("projects", [])}
    stream = IssueLinkTypes(**args)

    records = [r for r in stream.read_records(sync_mode=SyncMode.full_refresh)]
    assert len(records) == 3
    assert len(responses.calls) == 1


@responses.activate
def test_issues_navigator_settings_stream(config, issues_navigator_settings_response):
    responses.add(
        responses.GET,
        f"https://{config['domain']}/rest/api/3/settings/columns?maxResults=50",
        json=issues_navigator_settings_response,
    )

    authenticator = SourceJira().get_authenticator(config=config)
    args = {"authenticator": authenticator, "domain": config["domain"], "projects": config.get("projects", [])}
    stream = IssueNavigatorSettings(**args)

    records = [r for r in stream.read_records(sync_mode=SyncMode.full_refresh)]
    assert len(records) == 3
    assert len(responses.calls) == 1


@responses.activate
def test_issue_notification_schemas_stream(config, issue_notification_schemas_response):
    responses.add(
        responses.GET,
        f"https://{config['domain']}/rest/api/3/notificationscheme?maxResults=50",
        json=issue_notification_schemas_response,
    )

    authenticator = SourceJira().get_authenticator(config=config)
    args = {"authenticator": authenticator, "domain": config["domain"], "projects": config.get("projects", [])}
    stream = IssueNotificationSchemes(**args)

    records = [r for r in stream.read_records(sync_mode=SyncMode.full_refresh)]
    assert len(records) == 2
    assert len(responses.calls) == 1


@responses.activate
def test_issue_properties_stream(config, issue_properties_response):
    responses.add(
        responses.GET,
        f"https://{config['domain']}/rest/api/3/priority/search?maxResults=50",
        json=issue_properties_response,
    )

    authenticator = SourceJira().get_authenticator(config=config)
    args = {"authenticator": authenticator, "domain": config["domain"], "projects": config.get("projects", [])}
    stream = IssuePriorities(**args)

    records = [r for r in stream.read_records(sync_mode=SyncMode.full_refresh)]
    assert len(records) == 3
    assert len(responses.calls) == 1


@responses.activate
def test_issue_resolutions_stream(config, issue_resolutions_response):
    responses.add(
        responses.GET,
        f"https://{config['domain']}/rest/api/3/resolution/search?maxResults=50",
        json=issue_resolutions_response,
    )

    authenticator = SourceJira().get_authenticator(config=config)
    args = {"authenticator": authenticator, "domain": config["domain"], "projects": config.get("projects", [])}
    stream = IssueResolutions(**args)

    records = [r for r in stream.read_records(sync_mode=SyncMode.full_refresh)]
    assert len(records) == 3
    assert len(responses.calls) == 1


@responses.activate
def test_issue_security_schemes_stream(config, issue_security_schemes_response):
    responses.add(
        responses.GET,
        f"https://{config['domain']}/rest/api/3/issuesecurityschemes?maxResults=50",
        json=issue_security_schemes_response,
    )

    authenticator = SourceJira().get_authenticator(config=config)
    args = {"authenticator": authenticator, "domain": config["domain"], "projects": config.get("projects", [])}
    stream = IssueSecuritySchemes(**args)

    records = [r for r in stream.read_records(sync_mode=SyncMode.full_refresh)]
    assert len(records) == 2
    assert len(responses.calls) == 1


@responses.activate
def test_issue_type_schemes_stream(config, issue_type_schemes_response):
    responses.add(
        responses.GET,
        f"https://{config['domain']}/rest/api/3/issuetypescheme?maxResults=50",
        json=issue_type_schemes_response,
    )

    authenticator = SourceJira().get_authenticator(config=config)
    args = {"authenticator": authenticator, "domain": config["domain"], "projects": config.get("projects", [])}
    stream = IssueTypeSchemes(**args)

    records = [r for r in stream.read_records(sync_mode=SyncMode.full_refresh)]
    assert len(records) == 3
    assert len(responses.calls) == 1


@responses.activate
def test_jira_settings_stream(config, jira_settings_response):
    responses.add(
        responses.GET,
        f"https://{config['domain']}/rest/api/3/application-properties?maxResults=50",
        json=jira_settings_response,
    )

    authenticator = SourceJira().get_authenticator(config=config)
    args = {"authenticator": authenticator, "domain": config["domain"], "projects": config.get("projects", [])}
    stream = JiraSettings(**args)

    records = [r for r in stream.read_records(sync_mode=SyncMode.full_refresh)]
    assert len(records) == 2
    assert len(responses.calls) == 1


@responses.activate
def test_board_issues_stream(config, mock_board_response, board_issues_response):
    responses.add(
        responses.GET,
        f"https://{config['domain']}/rest/agile/1.0/board/1/issue?maxResults=50&fields=key&fields=created&fields=updated",
        json=board_issues_response,
    )
    responses.add(
        responses.GET,
        f"https://{config['domain']}/rest/agile/1.0/board/2/issue?maxResults=50&fields=key&fields=created&fields=updated",
        json={"errorMessages": ["This board has no columns with a mapped status."], "errors": {}},
        status=500,
    )
    responses.add(
        responses.GET,
        f"https://{config['domain']}/rest/agile/1.0/board/3/issue?maxResults=50&fields=key&fields=created&fields=updated",
        json={},
    )

    authenticator = SourceJira().get_authenticator(config=config)
    args = {"authenticator": authenticator, "domain": config["domain"], "projects": config.get("projects", [])}
    stream = BoardIssues(**args)
    records = [r for r in stream.read_records(sync_mode=SyncMode.incremental)]
    assert len(records) == 1
    assert len(responses.calls) == 4


def test_stream_updated_state(config):
    authenticator = SourceJira().get_authenticator(config=config)
    args = {"authenticator": authenticator, "domain": config["domain"], "projects": config.get("projects", [])}
    stream = BoardIssues(**args)

    current_stream_state = {"updated": "09.11.2023"}
    latest_record = {"updated": "10.11.2023"}

    assert {"updated": "10.11.2023"} == stream.get_updated_state(current_stream_state=current_stream_state, latest_record=latest_record)


@responses.activate
def test_filter_sharing_stream(config, mock_filter_response, filter_sharing_response):
    responses.add(
        responses.GET,
        f"https://{config['domain']}/rest/api/3/filter/1/permission?maxResults=50",
        json=filter_sharing_response,
    )

    authenticator = SourceJira().get_authenticator(config=config)
    args = {"authenticator": authenticator, "domain": config["domain"], "projects": config.get("projects", [])}
    stream = FilterSharing(**args)
    records = [r for r in stream.read_records(sync_mode=SyncMode.incremental)]
    assert len(records) == 1
    assert len(responses.calls) == 2


@responses.activate
def test_projects_stream(config, mock_projects_responses):
    authenticator = SourceJira().get_authenticator(config=config)
    args = {"authenticator": authenticator, "domain": config["domain"], "projects": config.get("projects", [])}
    stream = Projects(**args)
    records = [r for r in stream.read_records(sync_mode=SyncMode.full_refresh)]
    assert len(records) == 1


@responses.activate
def test_projects_avatars_stream(config, mock_projects_responses, projects_avatars_response):
    responses.add(
        responses.GET,
        f"https://{config['domain']}/rest/api/3/project/Project1/avatars?maxResults=50",
        json=projects_avatars_response,
    )

    authenticator = SourceJira().get_authenticator(config=config)
    args = {"authenticator": authenticator, "domain": config["domain"], "projects": config.get("projects", [])}
    stream = ProjectAvatars(**args)
    records = [r for r in stream.read_records(sync_mode=SyncMode.full_refresh)]
    assert len(records) == 2
    assert len(responses.calls) == 2


@responses.activate
def test_projects_categories_stream(config, projects_categories_response):
    responses.add(
        responses.GET,
        f"https://{config['domain']}/rest/api/3/projectCategory?maxResults=50",
        json=projects_categories_response,
    )

    authenticator = SourceJira().get_authenticator(config=config)
    args = {"authenticator": authenticator, "domain": config["domain"], "projects": config.get("projects", [])}
    stream = ProjectCategories(**args)
    records = [r for r in stream.read_records(sync_mode=SyncMode.full_refresh)]
    assert len(records) == 2
    assert len(responses.calls) == 1


@responses.activate
def test_screens_stream(config, mock_screen_response):
    authenticator = SourceJira().get_authenticator(config=config)
    args = {"authenticator": authenticator, "domain": config["domain"], "projects": config.get("projects", [])}
    stream = Screens(**args)
    records = [r for r in stream.read_records(sync_mode=SyncMode.full_refresh)]
    assert len(records) == 2
    assert len(responses.calls) == 1


@responses.activate
def test_screen_tabs_stream(config, mock_screen_response, screen_tabs_response):
    responses.add(
        responses.GET,
        f"https://{config['domain']}/rest/api/3/screens/1/tabs?maxResults=50",
        json=screen_tabs_response,
    )
    responses.add(
        responses.GET,
        f"https://{config['domain']}/rest/api/3/screens/2/tabs?maxResults=50",
        json={},
    )

    authenticator = SourceJira().get_authenticator(config=config)
    args = {"authenticator": authenticator, "domain": config["domain"], "projects": config.get("projects", [])}
    stream = ScreenTabs(**args)
    records = [r for r in stream.read_records(sync_mode=SyncMode.full_refresh)]
    assert len(records) == 3
    assert len(responses.calls) == 3


@responses.activate
def test_sprints_stream(config, mock_board_response, mock_sprints_response):
    authenticator = SourceJira().get_authenticator(config=config)
    args = {"authenticator": authenticator, "domain": config["domain"], "projects": config.get("projects", [])}
    stream = Sprints(**args)
    records = [r for r in stream.read_records(sync_mode=SyncMode.full_refresh)]
    assert len(records) == 3
    assert len(responses.calls) == 4


@responses.activate
def test_board_does_not_support_sprints(config, mock_board_response, sprints_response, caplog):
    responses.add(
        responses.GET,
        f"https://{config['domain']}/rest/agile/1.0/board/1/sprint?maxResults=50",
        json=sprints_response,
    )
    responses.add(
        responses.GET,
        f"https://{config['domain']}/rest/agile/1.0/board/3/sprint?maxResults=50",
        json=sprints_response,
    )
    url = f"https://{config['domain']}/rest/agile/1.0/board/2/sprint?maxResults=50"
    error = {"errorMessages": ["The board does not support sprints"], "errors": {}}
    responses.add(responses.GET, url, json=error, status=400)
    authenticator = SourceJira().get_authenticator(config=config)
    args = {"authenticator": authenticator, "domain": config["domain"], "projects": config.get("projects", [])}
    stream = Sprints(**args)
    records = [r for r in stream.read_records(sync_mode=SyncMode.full_refresh)]
    assert len(records) == 2

    assert (
        "The board does not support sprints. The board does not have a sprint board. if it's a team-managed one, "
        "does it have sprints enabled under project settings? If it's a company-managed one,"
        " check that it has at least one Scrum board associated with it."
    ) in caplog.text


@responses.activate
def test_sprint_issues_stream(config, mock_board_response, mock_fields_response, mock_sprints_response, sprints_issues_response):
    responses.add(
        responses.GET,
        f"https://{config['domain']}/rest/agile/1.0/sprint/2/issue?maxResults=50&fields=key&fields=status&fields=created&fields=updated",
        json=sprints_issues_response,
    )

    authenticator = SourceJira().get_authenticator(config=config)
    args = {"authenticator": authenticator, "domain": config["domain"], "projects": config.get("projects", [])}
    stream = SprintIssues(**args)
    records = [r for r in stream.read_records(sync_mode=SyncMode.incremental)]
    assert len(records) == 3
    assert len(responses.calls) == 8


@responses.activate
def test_time_tracking_stream(config, time_tracking_response):
    responses.add(
        responses.GET,
        f"https://{config['domain']}/rest/api/3/configuration/timetracking/list?maxResults=50",
        json=time_tracking_response,
    )

    authenticator = SourceJira().get_authenticator(config=config)
    args = {"authenticator": authenticator, "domain": config["domain"], "projects": config.get("projects", [])}
    stream = TimeTracking(**args)
    records = [r for r in stream.read_records(sync_mode=SyncMode.incremental)]
    assert len(records) == 1
    assert len(responses.calls) == 1


@responses.activate
def test_users_stream(config, mock_users_response):
    authenticator = SourceJira().get_authenticator(config=config)
    args = {"authenticator": authenticator, "domain": config["domain"], "projects": config.get("projects", [])}
    stream = Users(**args)
    records = [r for r in stream.read_records(sync_mode=SyncMode.incremental)]
    assert len(records) == 2
    assert len(responses.calls) == 1


@responses.activate
def test_users_groups_detailed_stream(config, mock_users_response, users_groups_detailed_response):
    responses.add(
        responses.GET,
        f"https://{config['domain']}/rest/api/3/user?maxResults=50&accountId=1&expand=groups%2CapplicationRoles",
        json=users_groups_detailed_response,
    )
    responses.add(
        responses.GET,
        f"https://{config['domain']}/rest/api/3/user?maxResults=50&accountId=2&expand=groups%2CapplicationRoles",
        json=users_groups_detailed_response,
    )

    authenticator = SourceJira().get_authenticator(config=config)
    args = {"authenticator": authenticator, "domain": config["domain"], "projects": config.get("projects", [])}
    stream = UsersGroupsDetailed(**args)
    records = [r for r in stream.read_records(sync_mode=SyncMode.incremental)]
    assert len(records) == 4
    assert len(responses.calls) == 3


@responses.activate
def test_workflows_stream(config, workflows_response):
    responses.add(
        responses.GET,
        f"https://{config['domain']}/rest/api/3/workflow/search?maxResults=50",
        json=workflows_response,
    )

    authenticator = SourceJira().get_authenticator(config=config)
    args = {"authenticator": authenticator, "domain": config["domain"], "projects": config.get("projects", [])}
    stream = Workflows(**args)
    records = [r for r in stream.read_records(sync_mode=SyncMode.incremental)]
    assert len(records) == 2
    assert len(responses.calls) == 1


@responses.activate
def test_workflow_schemas_stream(config, workflow_schemas_response):
    responses.add(
        responses.GET,
        f"https://{config['domain']}/rest/api/3/workflowscheme?maxResults=50",
        json=workflow_schemas_response,
    )

    authenticator = SourceJira().get_authenticator(config=config)
    args = {"authenticator": authenticator, "domain": config["domain"], "projects": config.get("projects", [])}
    stream = WorkflowSchemes(**args)
    records = [r for r in stream.read_records(sync_mode=SyncMode.incremental)]
    assert len(records) == 2
    assert len(responses.calls) == 1


@responses.activate
def test_workflow_statuses_stream(config, workflow_statuses_response):
    responses.add(
        responses.GET,
        f"https://{config['domain']}/rest/api/3/status?maxResults=50",
        json=workflow_statuses_response,
    )

    authenticator = SourceJira().get_authenticator(config=config)
    args = {"authenticator": authenticator, "domain": config["domain"], "projects": config.get("projects", [])}
    stream = WorkflowStatuses(**args)
    records = [r for r in stream.read_records(sync_mode=SyncMode.incremental)]
    assert len(records) == 2
    assert len(responses.calls) == 1


@responses.activate
def test_workflow_status_categories_stream(config, workflow_status_categories_response):
    responses.add(
        responses.GET,
        f"https://{config['domain']}/rest/api/3/statuscategory?maxResults=50",
        json=workflow_status_categories_response,
    )

    authenticator = SourceJira().get_authenticator(config=config)
    args = {"authenticator": authenticator, "domain": config["domain"], "projects": config.get("projects", [])}
    stream = WorkflowStatusCategories(**args)
    records = [r for r in stream.read_records(sync_mode=SyncMode.incremental)]
    assert len(records) == 2
    assert len(responses.calls) == 1


@responses.activate
def test_avatars_stream(config, avatars_response):
    responses.add(
        responses.GET,
        f"https://{config['domain']}/rest/api/3/avatar/issuetype/system?maxResults=50",
        json=avatars_response,
    )

    authenticator = SourceJira().get_authenticator(config=config)
    args = {"authenticator": authenticator, "domain": config["domain"], "projects": config.get("projects", [])}
    stream = Avatars(**args)
    records = [r for r in stream.read_records(sync_mode=SyncMode.full_refresh, stream_slice={"avatar_type": "issuetype"})]
    assert len(records) == 2
    assert len(responses.calls) == 1


@responses.activate
def test_avatars_stream_should_retry(config, caplog):
    url = f"https://{config['domain']}/rest/api/3/avatar/issuetype/system?maxResults=50"
    responses.add(method=responses.GET, url=url, json={"errorMessages": ["The error message"], "errors": {}}, status=400)

    authenticator = SourceJira().get_authenticator(config=config)
    args = {"authenticator": authenticator, "domain": config["domain"], "projects": config.get("projects", [])}
    stream = Avatars(**args)
    records = [r for r in stream.read_records(sync_mode=SyncMode.full_refresh, stream_slice={"avatar_type": "issuetype"})]
    assert len(records) == 0

    assert "The error message" in caplog.text


@responses.activate
def test_issues_stream(config, mock_projects_responses_additional_project, mock_issues_responses, caplog):
    authenticator = SourceJira().get_authenticator(config=config)
    args = {"authenticator": authenticator, "domain": config["domain"], "projects": config.get("projects", []) + ["Project3"]}
    stream = Issues(**args)
    records = list(read_full_refresh(stream))
    assert len(records) == 1

    # check if only None values was filtered out from 'fields' field
    assert "empty_field" not in records[0]["fields"]
    assert "non_empty_field" in records[0]["fields"]

    assert len(responses.calls) == 3
    error_message = "Stream `issues`. An error occurred, details: [\"The value '3' does not exist for the field 'project'.\"]. Skipping for now. The user doesn't have permission to the project. Please grant the user to the project."
    assert error_message in caplog.messages

@pytest.mark.parametrize(
    "start_date, lookback_window, stream_state, expected_query",
    [
        (pendulum.parse("2023-09-09T00:00:00Z"), 0, None, None),
        (None, 10, {"updated": "2023-12-14T09:47:00"}, "updated >= '2023/12/14 09:37'"),
        (None, 0, {"updated": "2023-12-14T09:47:00"}, "updated >= '2023/12/14 09:47'")
    ]
)
def test_issues_stream_jql_compare_date(config, start_date, lookback_window, stream_state, expected_query, caplog):
    authenticator = SourceJira().get_authenticator(config=config)
    args = {"authenticator": authenticator, "domain": config["domain"], "projects": config.get("projects", []) + ["Project3"],
            "lookback_window_minutes": pendulum.duration(minutes=lookback_window)}
    stream = Issues(**args)
    assert stream.jql_compare_date(stream_state) == expected_query



@responses.activate
def test_issue_comments_stream(config, mock_projects_responses, mock_issues_responses, issue_comments_response):
    responses.add(
        responses.GET,
        f"https://{config['domain']}/rest/api/3/issue/TESTKEY13-1/comment?maxResults=50",
        json=issue_comments_response,
    )

    authenticator = SourceJira().get_authenticator(config=config)
    args = {"authenticator": authenticator, "domain": config["domain"], "projects": config.get("projects", [])}
    stream = IssueComments(**args)
    records = [r for r in stream.read_records(sync_mode=SyncMode.full_refresh)]
    assert len(records) == 2
    assert len(responses.calls) == 3


@responses.activate
def test_issue_custom_field_contexts_stream(config, mock_fields_response, mock_issue_custom_field_contexts_response):
    authenticator = SourceJira().get_authenticator(config=config)
    args = {"authenticator": authenticator, "domain": config["domain"], "projects": config.get("projects", [])}
    stream = IssueCustomFieldContexts(**args)
    records = [r for r in stream.read_records(sync_mode=SyncMode.full_refresh)]
    assert len(records) == 2
    assert len(responses.calls) == 4


@responses.activate
def test_issue_property_keys_stream(config, issue_property_keys_response):
    responses.add(
        responses.GET,
        f"https://{config['domain']}/rest/api/3/issue/TESTKEY13-1/properties?maxResults=50",
        json=issue_property_keys_response,
    )

    authenticator = SourceJira().get_authenticator(config=config)
    args = {"authenticator": authenticator, "domain": config["domain"], "projects": config.get("projects", [])}
    stream = IssuePropertyKeys(**args)
    records = [
        r for r in stream.read_records(sync_mode=SyncMode.full_refresh, stream_slice={"issue_key": "TESTKEY13-1", "key": "TESTKEY13-1"})
    ]
    assert len(records) == 2
    assert len(responses.calls) == 1


@responses.activate
def test_issue_property_keys_stream_not_found_skip(config, issue_property_keys_response):
    config["domain"] = "test_skip_properties"
    responses.add(
        responses.GET,
        f"https://{config['domain']}/rest/api/3/issue/TESTKEY13-1/properties?maxResults=50",
        json={"errorMessages": ["Issue does not exist or you do not have permission to see it."], "errors": {}},
        status=404,
    )

    authenticator = SourceJira().get_authenticator(config=config)
    args = {"authenticator": authenticator, "domain": config["domain"], "projects": config.get("projects", [])}
    stream = IssuePropertyKeys(**args)
    records = [
        r for r in stream.read_records(sync_mode=SyncMode.full_refresh, stream_slice={"issue_key": "TESTKEY13-1", "key": "TESTKEY13-1"})
    ]
    assert len(records) == 0
    assert len(responses.calls) == 1


@responses.activate
def test_project_permissions_stream(config, mock_projects_responses, project_permissions_response):
    responses.add(
        responses.GET,
        f"https://{config['domain']}/rest/api/3/project/Project1/securitylevel?maxResults=50",
        json=project_permissions_response,
    )

    authenticator = SourceJira().get_authenticator(config=config)
    args = {"authenticator": authenticator, "domain": config["domain"], "projects": config.get("projects", [])}
    stream = ProjectPermissionSchemes(**args)
    records = [r for r in stream.read_records(sync_mode=SyncMode.full_refresh, stream_slice={"key": "Project1"})]
    expected_records = [
        {
            "description": "Only the reporter and internal staff can see this issue.",
            "id": "100000",
            "name": "Reporter Only",
            "projectId": "Project1",
            "self": "https://your-domain.atlassian.net/rest/api/3/securitylevel/100000",
        },
        {
            "description": "Only internal staff can see this issue.",
            "id": "100001",
            "name": "Staff Only",
            "projectId": "Project1",
            "self": "https://your-domain.atlassian.net/rest/api/3/securitylevel/100001",
        },
    ]
    assert len(records) == 2
    assert records == expected_records


@responses.activate
def test_project_email_stream(config, mock_projects_responses, mock_project_emails):
    authenticator = SourceJira().get_authenticator(config=config)
    args = {"authenticator": authenticator, "domain": config["domain"], "projects": config.get("projects", [])}
    stream = ProjectEmail(**args)
    records = [r for r in stream.read_records(sync_mode=SyncMode.full_refresh)]
    assert len(records) == 2
    assert len(responses.calls) == 2


@responses.activate
def test_project_components_stream(config, mock_projects_responses, project_components_response):
    responses.add(
        responses.GET,
        f"https://{config['domain']}/rest/api/3/project/Project1/component?maxResults=50",
        json=project_components_response,
    )

    authenticator = SourceJira().get_authenticator(config=config)
    args = {"authenticator": authenticator, "domain": config["domain"], "projects": config.get("projects", [])}
    stream = ProjectComponents(**args)
    records = [r for r in stream.read_records(sync_mode=SyncMode.full_refresh, stream_slice={"key": "Project1"})]
    assert len(records) == 2
    assert len(responses.calls) == 2


@responses.activate
def test_permissions_stream(config, permissions_response):
    responses.add(
        responses.GET,
        f"https://{config['domain']}/rest/api/3/permissions?maxResults=50",
        json=permissions_response,
    )

    authenticator = SourceJira().get_authenticator(config=config)
    args = {"authenticator": authenticator, "domain": config["domain"], "projects": config.get("projects", [])}
    stream = Permissions(**args)
    records = [r for r in stream.read_records(sync_mode=SyncMode.full_refresh)]
    assert len(records) == 1
    assert len(responses.calls) == 1


@responses.activate
def test_labels_stream(config, labels_response):
    responses.add(
        responses.GET,
        f"https://{config['domain']}/rest/api/3/label?maxResults=50",
        json=labels_response,
    )
    responses.add(
        responses.GET,
        f"https://{config['domain']}/rest/api/3/label?maxResults=50&startAt=2",
        json={},
    )

    authenticator = SourceJira().get_authenticator(config=config)
    args = {"authenticator": authenticator, "domain": config["domain"], "projects": config.get("projects", [])}
    stream = Labels(**args)
    records = [r for r in stream.read_records(sync_mode=SyncMode.full_refresh)]
    assert len(records) == 2
    assert len(responses.calls) == 2


@responses.activate
def test_issue_worklogs_stream(config, mock_projects_responses, mock_issues_responses, issue_worklogs_response):
    responses.add(
        responses.GET,
        f"https://{config['domain']}/rest/api/3/issue/TESTKEY13-1/worklog?maxResults=50",
        json=issue_worklogs_response,
    )

    authenticator = SourceJira().get_authenticator(config=config)
    args = {"authenticator": authenticator, "domain": config["domain"], "projects": config.get("projects", [])}
    stream = IssueWorklogs(**args)
    records = [r for r in stream.read_records(sync_mode=SyncMode.full_refresh)]
    assert len(records) == 1
    assert len(responses.calls) == 3


@responses.activate
def test_issue_watchers_stream(config, mock_projects_responses, mock_issues_responses, mock_issue_watchers_responses):
    authenticator = SourceJira().get_authenticator(config=config)
    args = {"authenticator": authenticator, "domain": config["domain"], "projects": config.get("projects", [])}
    stream = IssueWatchers(**args)
    records = [r for r in stream.read_records(sync_mode=SyncMode.full_refresh)]
    assert len(records) == 1
    assert len(responses.calls) == 3


@responses.activate
def test_issue_votes_stream(config, mock_projects_responses, mock_issues_responses, issue_votes_response):
    responses.add(
        responses.GET,
        f"https://{config['domain']}/rest/api/3/issue/TESTKEY13-1/votes?maxResults=50",
        json=issue_votes_response,
    )

    authenticator = SourceJira().get_authenticator(config=config)
    args = {"authenticator": authenticator, "domain": config["domain"], "projects": config.get("projects", [])}
    stream = IssueVotes(**args)
    records = [r for r in stream.read_records(sync_mode=SyncMode.full_refresh, stream_slice={"key": "Project1"})]

    assert len(records) == 1
    assert len(responses.calls) == 3


@responses.activate
def test_issue_remote_links_stream(config, mock_projects_responses, mock_issues_responses, issue_remote_links_response):
    responses.add(
        responses.GET,
        f"https://{config['domain']}/rest/api/3/issue/TESTKEY13-1/remotelink?maxResults=50",
        json=issue_remote_links_response,
    )

    authenticator = SourceJira().get_authenticator(config=config)
    args = {"authenticator": authenticator, "domain": config["domain"], "projects": config.get("projects", [])}
    stream = IssueRemoteLinks(**args)
    records = [r for r in stream.read_records(sync_mode=SyncMode.full_refresh, stream_slice={"key": "Project1"})]

    assert len(records) == 2
    assert len(responses.calls) == 3


@responses.activate
def test_project_versions_stream(config, mock_projects_responses, projects_versions_response):
    responses.add(
        responses.GET,
        f"https://{config['domain']}/rest/api/3/project/Project1/version?maxResults=50",
        json=projects_versions_response,
    )

    authenticator = SourceJira().get_authenticator(config=config)
    args = {"authenticator": authenticator, "domain": config["domain"], "projects": config.get("projects", [])}
    stream = ProjectVersions(**args)
    records = [r for r in stream.read_records(sync_mode=SyncMode.full_refresh, stream_slice={"key": "Project1"})]

    assert len(records) == 2
    assert len(responses.calls) == 2


@pytest.mark.parametrize(
    "stream, expected_records_number, expected_calls_number, log_message",
    [
        (
            Issues,
            2,
            4,
            "Stream `issues`. An error occurred, details: [\"The value '3' does not "
            "exist for the field 'project'.\"]. Skipping for now. The user doesn't have "
            "permission to the project. Please grant the user to the project.",
        ),
        (
            IssueCustomFieldContexts,
            2,
            4,
            "Stream `issue_custom_field_contexts`. An error occurred, details: ['Not found issue custom field context for issue fields issuetype2']. Skipping for now. ",
        ),
        (
            IssueCustomFieldOptions,
            1,
            6,
            "Stream `issue_custom_field_options`. An error occurred, details: ['Not found issue custom field options for issue fields issuetype3']. Skipping for now. ",
        ),
        (
            IssueWatchers,
            1,
            6,
            "Stream `issue_watchers`. An error occurred, details: ['Not found watchers for issue TESTKEY13-2']. Skipping for now. ",
        ),
        (
            ProjectEmail,
            4,
            4,
            "Stream `project_email`. An error occurred, details: ['No access to emails for project 3']. Skipping for now. ",
        ),
    ],
)
@responses.activate
def test_skip_slice(
    config,
    mock_projects_responses_additional_project,
    mock_issues_responses,
    mock_project_emails,
    mock_issue_watchers_responses,
    mock_issue_custom_field_contexts_response_error,
    mock_issue_custom_field_options_response,
    mock_fields_response,
    caplog,
    stream,
    expected_records_number,
    expected_calls_number,
    log_message,
):
    authenticator = SourceJira().get_authenticator(config=config)
    args = {"authenticator": authenticator, "domain": config["domain"], "projects": config.get("projects", []) + ["Project3", "Project4"]}
    stream = stream(**args)
    records = list(read_full_refresh(stream))
    assert len(records) == expected_records_number

    assert len(responses.calls) == expected_calls_number
    assert log_message in caplog.messages<|MERGE_RESOLUTION|>--- conflicted
+++ resolved
@@ -4,10 +4,7 @@
 
 import logging
 
-<<<<<<< HEAD
-=======
 import pendulum
->>>>>>> 4feef2e5
 import pytest
 import requests
 import responses
