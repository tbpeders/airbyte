/*
 * Copyright (c) 2023 Airbyte, Inc., all rights reserved.
 */

package io.airbyte.integrations.debezium.internals.mongodb;

import static org.junit.jupiter.api.Assertions.assertEquals;
import static org.junit.jupiter.api.Assertions.assertNotNull;
import static org.junit.jupiter.api.Assertions.assertThrows;
import static org.mockito.Mockito.mock;
import static org.mockito.Mockito.when;

import com.fasterxml.jackson.databind.JsonNode;
import com.mongodb.client.ChangeStreamIterable;
import com.mongodb.client.MongoChangeStreamCursor;
import com.mongodb.client.MongoClient;
import com.mongodb.client.model.changestream.ChangeStreamDocument;
import io.airbyte.commons.json.Jsons;
import io.airbyte.commons.resources.MoreResources;
import io.debezium.connector.mongodb.ResumeTokens;
import java.io.IOException;
import java.util.concurrent.TimeUnit;
import org.bson.BsonDocument;
import org.bson.BsonTimestamp;
import org.junit.jupiter.api.Test;

class MongoDbResumeTokenHelperTest {

  @Test
  void testRetrievingResumeToken() {
    final String resumeToken = "8264BEB9F3000000012B0229296E04";
    final BsonDocument resumeTokenDocument = ResumeTokens.fromData(resumeToken);
    final ChangeStreamIterable changeStreamIterable = mock(ChangeStreamIterable.class);
    final MongoChangeStreamCursor<ChangeStreamDocument<BsonDocument>> mongoChangeStreamCursor =
            mock(MongoChangeStreamCursor.class);
    final MongoClient mongoClient = mock(MongoClient.class);

    when(mongoChangeStreamCursor.getResumeToken()).thenReturn(resumeTokenDocument);
    when(changeStreamIterable.cursor()).thenReturn(mongoChangeStreamCursor);
    when(mongoClient.watch(BsonDocument.class)).thenReturn(changeStreamIterable);

    final BsonDocument actualResumeToken = MongoDbResumeTokenHelper.getResumeToken(mongoClient);
    assertEquals(resumeTokenDocument, actualResumeToken);
  }

  @Test
  void testTimestampExtractionFromEvent() throws IOException {
<<<<<<< HEAD
=======
    final int timestampSec = Long.valueOf(TimeUnit.MILLISECONDS.toSeconds(1692651270000L)).intValue();
    final BsonTimestamp expectedTimestamp = new BsonTimestamp(timestampSec, 2);
    final String changeEventJson = MoreResources.readResource("mongodb/change_event.json");
    final JsonNode changeEvent = Jsons.deserialize(changeEventJson);
    final BsonTimestamp timestamp = MongoDbResumeTokenHelper.extractTimestampFromEvent(changeEvent);
    assertNotNull(timestamp);
    assertEquals(expectedTimestamp, timestamp);
  }

  @Test
  void testTimestampExtractionFromEventSource() throws IOException {
>>>>>>> 61e816ad
    final int timestampSec = Long.valueOf(TimeUnit.MILLISECONDS.toSeconds(1692651270000L)).intValue();
    final BsonTimestamp expectedTimestamp = new BsonTimestamp(timestampSec, 2);
    final String changeEventJson = MoreResources.readResource("mongodb/change_event.json");
    final JsonNode changeEvent = Jsons.deserialize(changeEventJson);

<<<<<<< HEAD
    final BsonTimestamp timestamp = MongoDbResumeTokenHelper.extractTimestampFromEvent(changeEvent);
=======
    final BsonTimestamp timestamp = MongoDbResumeTokenHelper
        .extractTimestampFromSource(changeEvent.get(MongoDbDebeziumConstants.ChangeEvent.SOURCE));
>>>>>>> 61e816ad
    assertNotNull(timestamp);
    assertEquals(expectedTimestamp, timestamp);
  }

  @Test
<<<<<<< HEAD
  void testTimestampExtractionFromEventSource() throws IOException {
    final int timestampSec = Long.valueOf(TimeUnit.MILLISECONDS.toSeconds(1692651270000L)).intValue();
    final BsonTimestamp expectedTimestamp = new BsonTimestamp(timestampSec, 2);
    final String changeEventJson = MoreResources.readResource("mongodb/change_event.json");
    final JsonNode changeEvent = Jsons.deserialize(changeEventJson);

    final BsonTimestamp timestamp = MongoDbResumeTokenHelper
        .extractTimestampFromSource(changeEvent.get(MongoDbDebeziumConstants.ChangeEvent.SOURCE));
    assertNotNull(timestamp);
    assertEquals(expectedTimestamp, timestamp);
  }

  @Test
=======
>>>>>>> 61e816ad
  void testTimestampExtractionFromEventSourceNotPresent() {
    final JsonNode changeEvent = Jsons.deserialize("{}");
    assertThrows(IllegalStateException.class, () -> MongoDbResumeTokenHelper.extractTimestampFromEvent(changeEvent));
    assertThrows(IllegalStateException.class, () -> MongoDbResumeTokenHelper.extractTimestampFromSource(changeEvent));
  }

  @Test
  void testTimestampExtractionTimestampNotPresent() {
    final JsonNode changeEvent = Jsons.deserialize("{\"source\":{}}");
    assertThrows(IllegalStateException.class, () -> MongoDbResumeTokenHelper.extractTimestampFromEvent(changeEvent));
  }

}<|MERGE_RESOLUTION|>--- conflicted
+++ resolved
@@ -45,8 +45,6 @@
 
   @Test
   void testTimestampExtractionFromEvent() throws IOException {
-<<<<<<< HEAD
-=======
     final int timestampSec = Long.valueOf(TimeUnit.MILLISECONDS.toSeconds(1692651270000L)).intValue();
     final BsonTimestamp expectedTimestamp = new BsonTimestamp(timestampSec, 2);
     final String changeEventJson = MoreResources.readResource("mongodb/change_event.json");
@@ -57,25 +55,6 @@
   }
 
   @Test
-  void testTimestampExtractionFromEventSource() throws IOException {
->>>>>>> 61e816ad
-    final int timestampSec = Long.valueOf(TimeUnit.MILLISECONDS.toSeconds(1692651270000L)).intValue();
-    final BsonTimestamp expectedTimestamp = new BsonTimestamp(timestampSec, 2);
-    final String changeEventJson = MoreResources.readResource("mongodb/change_event.json");
-    final JsonNode changeEvent = Jsons.deserialize(changeEventJson);
-
-<<<<<<< HEAD
-    final BsonTimestamp timestamp = MongoDbResumeTokenHelper.extractTimestampFromEvent(changeEvent);
-=======
-    final BsonTimestamp timestamp = MongoDbResumeTokenHelper
-        .extractTimestampFromSource(changeEvent.get(MongoDbDebeziumConstants.ChangeEvent.SOURCE));
->>>>>>> 61e816ad
-    assertNotNull(timestamp);
-    assertEquals(expectedTimestamp, timestamp);
-  }
-
-  @Test
-<<<<<<< HEAD
   void testTimestampExtractionFromEventSource() throws IOException {
     final int timestampSec = Long.valueOf(TimeUnit.MILLISECONDS.toSeconds(1692651270000L)).intValue();
     final BsonTimestamp expectedTimestamp = new BsonTimestamp(timestampSec, 2);
@@ -89,8 +68,6 @@
   }
 
   @Test
-=======
->>>>>>> 61e816ad
   void testTimestampExtractionFromEventSourceNotPresent() {
     final JsonNode changeEvent = Jsons.deserialize("{}");
     assertThrows(IllegalStateException.class, () -> MongoDbResumeTokenHelper.extractTimestampFromEvent(changeEvent));
