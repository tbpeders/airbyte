# Airbyte CI CLI

## What is it?

`airbyte-ci` is a command line interface to run CI/CD pipelines. The goal of this CLI is to offer
developers a tool to run these pipelines locally and in a CI context with the same guarantee. It can
prevent unnecessary commit -> push cycles developers typically go through when they when to test
their changes against a remote CI. This is made possible thanks to the use of
[Dagger](https://dagger.io), a CI/CD engine relying on Docker Buildkit to provide reproducible
builds. Our pipeline are declared with Python code, the main entrypoint is
[here](https://github.com/airbytehq/airbyte/blob/master/airbyte-ci/connector_ops/connector_ops/pipelines/commands/airbyte_ci.py).
This documentation should be helpful for both local and CI use of the CLI. We indeed
[power connector testing in the CI with this CLI](https://github.com/airbytehq/airbyte/blob/master/.github/workflows/connector_integration_test_single_dagger.yml#L78).

## How to install

### Requirements

- A running Docker engine with version >= 20.10.23

## Install or Update

The recommended way to install `airbyte-ci` is using the [Makefile](../../../Makefile).

```sh
# from the root of the airbyte repository
make tools.airbyte-ci.install
```

### Setting up connector secrets access

If you plan to use Airbyte CI to run CAT (Connector Acceptance Tests), we recommend setting up GSM
access so that Airbyte CI can pull remote secrets from GSM. For setup instructions, see the CI
Credentials package (which Airbyte CI uses under the hood) README's
[Get GSM Access](https://github.com/airbytehq/airbyte/blob/master/airbyte-ci/connectors/ci_credentials/README.md#get-gsm-access)
instructions.

### Updating the airbyte-ci tool

To reinstall airbyte-ci, run the following command:

```sh
airbyte-ci update
```

or if that fails, you can reinstall it with the following command:

```sh
# from the root of the airbyte repository
make tools.airbyte-ci.install
```

## Checking the airbyte-ci install

To check that airbyte-ci is installed correctly, run the following command:

```sh
make tools.airbyte-ci.check
```

## Cleaning the airbyte-ci install

To clean the airbyte-ci install, run the following command:

```sh
make tools.airbyte-ci.clean
```

## Disabling telemetry

We collect anonymous usage data to help improve the tool. If you would like to disable this, you can
set the `AIRBYTE_CI_DISABLE_TELEMETRY` environment variable to `true`.

## Installation for development

#### Pre-requisites

- Poetry >= 1.1.8
- Python >= 3.10

#### Installation

If you are developing on pipelines, we recommend installing airbyte-ci with poetry:

```bash
cd airbyte-ci/connectors/pipelines/
poetry install
poetry shell
cd ../../
```

**Alternatively**, you can install airbyte-ci with pipx so that the entrypoint is available in your
PATH:

```bash
make tools.airbyte-ci.install
```

However, this will not automatically install the dependencies for the local dependencies of
airbyte-ci, or respect the lockfile.

Its often best to use the `poetry` steps instead.

#### Running Tests

From `airbyte-ci/connectors/pipelines`:

```bash
poetry run pytest tests
```

You can also run a subset of tests:

```bash
poetry run pytest pipelines/models/steps.py
```

More options, such as running test by keyword matching, are available - see the
[pytest CLI documentation](https://docs.pytest.org/en/6.2.x/usage.html) for all the available
options.```

#### Checking Code Format (Pipelines)

```bash
poetry run ruff check pipelines
```

## Commands reference

At this point you can run `airbyte-ci` commands.

- [`airbyte-ci` command group](#airbyte-ci)
  - [Options](#options)
- [`connectors` command subgroup](#connectors-command-subgroup)
  - [Options](#options-1)
- [`connectors list` command](#connectors-list-command)
- [`connectors test` command](#connectors-test-command)
  - [Examples](#examples-)
  - [What it runs](#what-it-runs-)
- [`connectors build` command](#connectors-build-command)
  - [What it runs](#what-it-runs)
- [`connectors publish` command](#connectors-publish-command)
- [Examples](#examples)
- [Options](#options-2)
- [`connectors up_to_date` command](#up_to_date)
- [`connectors bump_version` command](#connectors-bump_version)
- [`connectors upgrade_cdk` command](#connectors-upgrade_cdk)
- [`connectors upgrade_base_image` command](#connectors-upgrade_base_image)
- [`connectors migrate_to_base_image` command](#connectors-migrate_to_base_image)
- [`connectors migrate-to-poetry` command](#connectors-migrate-to-poetry)
- [`connectors migrate_to_inline_schemas` command](#migrate_to_inline_schemas)
- [`connectors pull_request` command](#pull_request)
- [`format` command subgroup](#format-subgroup)
  - [`format check` command](#format-check-command)
  - [`format fix` command](#format-fix-command)
- [`metadata` command subgroup](#metadata-command-subgroup)
- [`metadata validate` command](#metadata-validate-command)
  - [Example](#example)
  - [Options](#options-3)
- [`metadata upload` command](#metadata-upload-command)
  - [Example](#example-1)
  - [Options](#options-4)
- [`metadata deploy orchestrator` command](#metadata-deploy-orchestrator-command)
  - [Example](#example-2)
  - [What it runs](#what-it-runs--1)
- [`metadata test lib` command](#metadata-test-lib-command)
  - [Example](#example-3)
- [`metadata test orchestrator` command](#metadata-test-orchestrator-command)
  - [Example](#example-4)
- [`tests` command](#test-command)
  - [Example](#example-5)

### <a id="airbyte-ci-command-group"></a>`airbyte-ci` command group

**The main command group option has sensible defaults. In local use cases you're not likely to pass
options to the `airbyte-ci` command group.**

#### Options

| Option                                         | Default value                   | Mapped environment variable   | Description                                                                                 |
| ---------------------------------------------- | ------------------------------- | ----------------------------- | ------------------------------------------------------------------------------------------- |
| `--yes/--y`                                    | False                           |                               | Agrees to all prompts.                                                                      |
| `--yes-auto-update/--no-auto-update`           | True                            |                               | Agrees to the auto update prompts.                                                          |
| `--enable-update-check/--disable-update-check` | True                            |                               | Turns on the update check feature                                                           |
| `--enable-dagger-run/--disable-dagger-run`     | `--enable-dagger-run`           |                               | Disables the Dagger terminal UI.                                                            |
| `--is-local/--is-ci`                           | `--is-local`                    |                               | Determines the environment in which the CLI runs: local environment or CI environment.      |
| `--git-branch`                                 | The checked out git branch name | `CI_GIT_BRANCH`               | The git branch on which the pipelines will run.                                             |
| `--git-revision`                               | The current branch head         | `CI_GIT_REVISION`             | The commit hash on which the pipelines will run.                                            |
| `--diffed-branch`                              | `master`                 |                               | Branch to which the git diff will happen to detect new or modified files.                   |
| `--gha-workflow-run-id`                        |                                 |                               | GHA CI only - The run id of the GitHub action workflow                                      |
| `--ci-context`                                 | `manual`                        |                               | The current CI context: `manual` for manual run, `pull_request`, `nightly_builds`, `master` |
| `--pipeline-start-timestamp`                   | Current epoch time              | `CI_PIPELINE_START_TIMESTAMP` | Start time of the pipeline as epoch time. Used for pipeline run duration computation.       |
| `--show-dagger-logs/--hide-dagger-logs`        | `--hide-dagger-logs`            |                               | Flag to show or hide the dagger logs.                                                       |

### <a id="connectors-command-subgroup"></a>`connectors` command subgroup

Available commands:

- `airbyte-ci connectors test`: Run tests for one or multiple connectors.
- `airbyte-ci connectors build`: Build docker images for one or multiple connectors.
- `airbyte-ci connectors publish`: Publish a connector to Airbyte's DockerHub.

#### Options

| Option                                                         | Multiple | Default value                    | Mapped Environment Variable | Description                                                                                                                                                                                                                                                                                                                                                                                                                                                                               |
| -------------------------------------------------------------- | -------- | -------------------------------- | --------------------------- | ----------------------------------------------------------------------------------------------------------------------------------------------------------------------------------------------------------------------------------------------------------------------------------------------------------------------------------------------------------------------------------------------------------------------------------------------------------------------------------------- |
| `--use-remote-secrets/--use-local-secrets`                     | False    |                                  |                             | If --use-remote-secrets, connectors configuration will be pulled from Google Secret Manager. Requires the `GCP_GSM_CREDENTIALS` environment variable to be set with a service account with permission to read GSM secrets. If --use-local-secrets the connector configuration will be read from the local connector `secrets` folder. If this flag is not used and a `GCP_GSM_CREDENTIALS` environment variable is set remote secrets will be used, local secrets will be used otherwise. |
| `--name`                                                       | True     |                                  |                             | Select a specific connector for which the pipeline will run. Can be used multiple times to select multiple connectors. The expected name is the connector technical name. e.g. `source-pokeapi`                                                                                                                                                                                                                                                                                           |
| `--support-level`                                              | True     |                                  |                             | Select connectors with a specific support level: `community`, `certified`. Can be used multiple times to select multiple support levels.                                                                                                                                                                                                                                                                                                                                                  |
| `--metadata-query`                                             | False    |                                  |                             | Filter connectors by the `data` field in the metadata file using a [simpleeval](https://github.com/danthedeckie/simpleeval) query. e.g. 'data.ab_internal.ql == 200'                                                                                                                                                                                                                                                                                                                      |
| `--use-local-cdk`                                              | False    | False                            |                             | Build with the airbyte-cdk from the local repository. " "This is useful for testing changes to the CDK.                                                                                                                                                                                                                                                                                                                                                                                   |
| `--language`                                                   | True     |                                  |                             | Select connectors with a specific language: `python`, `low-code`, `java`. Can be used multiple times to select multiple languages.                                                                                                                                                                                                                                                                                                                                                        |
| `--modified`                                                   | False    | False                            |                             | Run the pipeline on only the modified connectors on the branch or previous commit (depends on the pipeline implementation).                                                                                                                                                                                                                                                                                                                                                               |
| `--concurrency`                                                | False    | 5                                |                             | Control the number of connector pipelines that can run in parallel. Useful to speed up pipelines or control their resource usage.                                                                                                                                                                                                                                                                                                                                                         |
| `--metadata-change-only/--not-metadata-change-only`            | False    | `--not-metadata-change-only`     |                             | Only run the pipeline on connectors with changes on their metadata.yaml file.                                                                                                                                                                                                                                                                                                                                                                                                             |
| `--enable-dependency-scanning / --disable-dependency-scanning` | False    | ` --disable-dependency-scanning` |                             | When enabled the dependency scanning will be performed to detect the connectors to select according to a dependency change.                                                                                                                                                                                                                                                                                                                                                               |
| `--docker-hub-username`                                        |          |                                  | DOCKER_HUB_USERNAME         | Your username to connect to DockerHub. Required for the publish subcommand.                                                                                                                                                                                                                                                                                                                                                                                                               |
| `--docker-hub-password`                                        |          |                                  | DOCKER_HUB_PASSWORD         | Your password to connect to DockerHub. Required for the publish subcommand.                                                                                                                                                                                                                                                                                                                                                                                                               |

### <a id="connectors-list-command"></a>`connectors list` command

Retrieve the list of connectors satisfying the provided filters.

#### Examples

List all connectors:

`airbyte-ci connectors list`

List certified connectors:

`airbyte-ci connectors --support-level=certified list`

List connectors changed on the current branch:

`airbyte-ci connectors --modified list`

List connectors with a specific language:

`airbyte-ci connectors --language=python list`

List connectors with multiple filters:

`airbyte-ci connectors --language=low-code --support-level=certified list`

### <a id="connectors-test-command"></a>`connectors test` command

Run a test pipeline for one or multiple connectors.

#### Examples

Test a single connector: `airbyte-ci connectors --name=source-pokeapi test`

Test multiple connectors: `airbyte-ci connectors --name=source-pokeapi --name=source-bigquery test`

Test certified connectors: `airbyte-ci connectors --support-level=certified test`

Test connectors changed on the current branch: `airbyte-ci connectors --modified test`

Run acceptance test only on the modified connectors, just run its full refresh tests:
`airbyte-ci connectors --modified test --only-step="acceptance" --acceptance.-k=test_full_refresh`

#### What it runs

```mermaid
flowchart TD
    entrypoint[[For each selected connector]]
    subgraph static ["Static code analysis"]
      qa[Run QA checks]
      sem["Check version follows semantic versionning"]
      incr["Check version is incremented"]
      metadata_validation["Run metadata validation on metadata.yaml"]
      sem --> incr
    end
    subgraph tests ["Tests"]
        build[Build connector docker image]
        unit[Run unit tests]
        integration[Run integration tests]
        pyairbyte_validation[Run PyAirbyte validation tests]
        cat[Run connector acceptance tests]
        secret[Load connector configuration]

        unit-->secret
        unit-->build
        secret-->integration
        secret-->cat
        secret-->pyairbyte_validation
        build-->integration
        build-->cat
    end
    entrypoint-->static
    entrypoint-->tests
    report["Build test report"]
    tests-->report
    static-->report
```

#### Options

| Option                                                  | Multiple | Default value | Description                                                                                                                                                                                              |
| ------------------------------------------------------- | -------- | ------------- | -------------------------------------------------------------------------------------------------------------------------------------------------------------------------------------------------------- |
| `--skip-step/-x`                                        | True     |               | Skip steps by id e.g. `-x unit -x acceptance`                                                                                                                                                            |
| `--only-step/-k`                                        | True     |               | Only run specific steps by id e.g. `-k unit -k acceptance`                                                                                                                                               |
| `--fail-fast`                                           | False    | False         | Abort after any tests fail, rather than continuing to run additional tests. Use this setting to confirm a known bug is fixed (or not), or when you only require a pass/fail result.                      |
| `--code-tests-only`                                     | True     | False         | Skip any tests not directly related to code updates. For instance, metadata checks, version bump checks, changelog verification, etc. Use this setting to help focus on code quality during development. |
| `--concurrent-cat`                                      | False    | False         | Make CAT tests run concurrently using pytest-xdist. Be careful about source or destination API rate limits.                                                                                              |
| `--<step-id>.<extra-parameter>=<extra-parameter-value>` | True     |               | You can pass extra parameters for specific test steps. More details in the extra parameters section below                                                                                                |
| `--ci-requirements`                                     | False    |               |                                                                                                                                                                                                          | Output the CI requirements as a JSON payload. It is used to determine the CI runner to use.

Note:

- The above options are implemented for Java connectors but may not be available for Python
  connectors. If an option is not supported, the pipeline will not fail but instead the 'default'
  behavior will be executed.

#### Extra parameters

You can pass extra parameters to the following steps:

- `unit`
- `integration`
- `acceptance`

This allows you to override the default parameters of these steps. For example, you can only run the
`test_read` test of the acceptance test suite with:
`airbyte-ci connectors --name=source-pokeapi test --acceptance.-k=test_read` Here the `-k` parameter
is passed to the pytest command running acceptance tests. Please keep in mind that the extra
parameters are not validated by the CLI: if you pass an invalid parameter, you'll face a late
failure during the pipeline execution.

### <a id="connectors-build-command"></a>`connectors build` command

Run a build pipeline for one or multiple connectors and export the built docker image to the local
docker host. It's mainly purposed for local use.

Build a single connector: `airbyte-ci connectors --name=source-pokeapi build`

Build a single connector with a custom image tag:
`airbyte-ci connectors --name=source-pokeapi build --tag=my-custom-tag`

Build a single connector for multiple architectures:
`airbyte-ci connectors --name=source-pokeapi build --architecture=linux/amd64 --architecture=linux/arm64`

You will get:

- `airbyte/source-pokeapi:dev-linux-amd64`
- `airbyte/source-pokeapi:dev-linux-arm64`

Build multiple connectors:
`airbyte-ci connectors --name=source-pokeapi --name=source-bigquery build`

Build certified connectors: `airbyte-ci connectors --support-level=certified build`

Build connectors changed on the current branch: `airbyte-ci connectors --modified build`

#### What it runs

For Python and Low Code connectors:

```mermaid
flowchart TD
    arch(For each platform amd64/arm64)
    connector[Build connector image]
    load[Load to docker host with :dev tag, current platform]
    spec[Get spec]
    arch-->connector-->spec--"if success"-->load
```

For Java connectors:

```mermaid
flowchart TD
    arch(For each platform amd64/arm64)
    distTar[Gradle distTar task run]
    base[Build integration base]
    java_base[Build integration base Java]
    normalization[Build Normalization]
    connector[Build connector image]

    arch-->base-->java_base-->connector
    distTar-->connector
    normalization--"if supports normalization"-->connector

    load[Load to docker host with :dev tag]
    spec[Get spec]
    connector-->spec--"if success"-->load
```

### Options

| Option                | Multiple | Default value  | Description                                                          |
| --------------------- | -------- | -------------- | -------------------------------------------------------------------- |
| `--architecture`/`-a` | True     | Local platform | Defines for which architecture(s) the connector image will be built. |
| `--tag`               | False    | `dev`          | Image tag for the built image.                                       |

### <a id="connectors-publish-command"></a>`connectors publish` command

Run a publish pipeline for one or multiple connectors. It's mainly purposed for CI use to release a
connector update.

### Examples

Publish all connectors modified in the head commit: `airbyte-ci connectors --modified publish`

### Options

| Option                               | Required | Default                         | Mapped environment variable        | Description                                                                                                                                                                               |
| ------------------------------------ | -------- | ------------------------------- | ---------------------------------- | ----------------------------------------------------------------------------------------------------------------------------------------------------------------------------------------- |
| `--pre-release/--main-release`       | False    | `--pre-release`                 |                                    | Whether to publish the pre-release or the main release version of a connector. Defaults to pre-release. For main release you have to set the credentials to interact with the GCS bucket. |
| `--spec-cache-gcs-credentials`       | False    |                                 | `SPEC_CACHE_GCS_CREDENTIALS`       | The service account key to upload files to the GCS bucket hosting spec cache.                                                                                                             |
| `--spec-cache-bucket-name`           | False    |                                 | `SPEC_CACHE_BUCKET_NAME`           | The name of the GCS bucket where specs will be cached.                                                                                                                                    |
| `--metadata-service-gcs-credentials` | False    |                                 | `METADATA_SERVICE_GCS_CREDENTIALS` | The service account key to upload files to the GCS bucket hosting the metadata files.                                                                                                     |
| `--metadata-service-bucket-name`     | False    |                                 | `METADATA_SERVICE_BUCKET_NAME`     | The name of the GCS bucket where metadata files will be uploaded.                                                                                                                         |
| `--slack-webhook`                    | False    |                                 | `SLACK_WEBHOOK`                    | The Slack webhook URL to send notifications to.                                                                                                                                           |
| `--slack-channel`                    | False    |                                 | `SLACK_CHANNEL`                    | The Slack channel name to send notifications to.                                                                                                                                          |
| `--ci-requirements`                  | False    |                                 |                                    | Output the CI requirements as a JSON payload. It is used to determine the CI runner to use.                                                                                               |
| `--python-registry-token`            | False    |                                 | `PYTHON_REGISTRY_TOKEN`            | The API token to authenticate with the registry. For pypi, the `pypi-` prefix needs to be specified                                                                                       |
| `--python-registry-url`              | False    | https://upload.pypi.org/legacy/ | `PYTHON_REGISTRY_URL`              | The python registry to publish to. Defaults to main pypi                                                                                                                                  |
| `--python-registry-check-url`        | False    | https://pypi.org/pypi           | `PYTHON_REGISTRY_CHECK_URL`        | The python registry url to check whether a package is published already                                                                                                                   |

I've added an empty "Default" column, and you can fill in the default values as needed.

#### What it runs

```mermaid
flowchart TD
    validate[Validate the metadata file]
    check[Check if the connector image already exists]
    build[Build the connector image for all platform variants]
    publish_to_python_registry[Push the connector image to the python registry if enabled]
    upload_spec[Upload connector spec to the spec cache bucket]
    push[Push the connector image from DockerHub, with platform variants]
    pull[Pull the connector image from DockerHub to check SPEC can be run and the image layers are healthy]
    upload_metadata[Upload its metadata file to the metadata service bucket]

    validate-->check-->build-->upload_spec-->publish_to_python_registry-->push-->pull-->upload_metadata
```

#### Python registry publishing

If `remoteRegistries.pypi.enabled` in the connector metadata is set to `true`, the connector will be
published to the python registry. To do so, the `--python-registry-token` and
`--python-registry-url` options are used to authenticate with the registry and publish the
connector. If the current version of the connector is already published to the registry, the publish
will be skipped (the `--python-registry-check-url` is used for the check).

On a pre-release, the connector will be published as a `.dev<N>` version.

The `remoteRegistries.pypi.packageName` field holds the name of the used package name. It should be
set to `airbyte-source-<package name>`. Certified Python connectors are required to have PyPI
publishing enabled.

An example `remoteRegistries` entry in a connector `metadata.yaml` looks like this:

```yaml
remoteRegistries:
  pypi:
    enabled: true
    packageName: airbyte-source-pokeapi
```

### <a id="connectors-up_to_date"></a>`connectors up_to_date` command

Meant to be run on a cron script.

Actions:

* Upgrades dependecies to the current versions
* Can make a pull request and bump version, changelog

```
Usage: airbyte-ci connectors up_to_date [OPTIONS]

Options:
  --dev       Force update when there are only dev changes.
  --dep TEXT  Give a specific set of `poetry add` dependencies to update. For
              example: --dep airbyte-cdk==0.80.0 --dep pytest@^6.2
  --report    Auto open report browser.
  --pull      Create a pull request.
  --help      Show this message and exit.
```

### Examples

Get source-openweather up to date. If there are changes, bump the version and add to changelog:

* `airbyte-ci connectors --name=source-openweather up_to_date`: upgrades main dependecies
* `airbyte-ci connectors --name=source-openweather up_to_date --dev`: forces update if there are only dev changes
* `airbyte-ci connectors --name=source-openweather up_to_date --dep pytest@^8.10 --dep airbyte-cdk@0.80.0`: allows update to toml files as well
* `airbyte-ci connectors --name=source-openweather up_to_date --pull`: make a pull request for it

 ### Other things it could do

* upgrade it the latest base image
* make sure it's the newest version of pytest
* do a `poetry update` to update everything else
* make the pull requests on a well known branch, replacing the last one if still open
* bump the toml and metadata and changelog
* also bump the manifest version of the CDK

### <a id="connectors-bump_version"></a>`connectors bump_version` command

Bump the version of the selected connectors.

### Examples

Bump source-openweather:
`airbyte-ci connectors --name=source-openweather bump_version patch <pr-number> "<changelog-entry>"`

#### Arguments

| Argument              | Description                                                            |
| --------------------- | ---------------------------------------------------------------------- |
| `BUMP_TYPE`           | major, minor or patch                                                  |
| `PULL_REQUEST_NUMBER` | The GitHub pull request number, used in the changelog entry            |
| `CHANGELOG_ENTRY`     | The changelog entry that will get added to the connector documentation |

### <a id="connectors-upgrade_cdk"></a>`connectors upgrade_cdk` command

Upgrade the CDK version of the selected connectors by updating the dependency in the setup.py file.

### Examples

Upgrade for source-openweather:
`airbyte-ci connectors --name=source-openweather upgrade_cdk <new-cdk-version>`

#### Arguments

| Argument      | Description                                             |
| ------------- | ------------------------------------------------------- |
| `CDK_VERSION` | CDK version to set (default to the most recent version) |

### <a id="connectors-upgrade_base_image"></a>`connectors upgrade_base_image` command

Modify the selected connector metadata to use the latest base image version.

### Examples

Upgrade the base image for source-openweather:
`airbyte-ci connectors --name=source-openweather upgrade_base_image`

### Options

| Option                  | Required | Default | Mapped environment variable | Description                                                                                                     |
| ----------------------- | -------- | ------- | --------------------------- | --------------------------------------------------------------------------------------------------------------- |
| `--docker-hub-username` | True     |         | `DOCKER_HUB_USERNAME`       | Your username to connect to DockerHub. It's used to read the base image registry.                               |
| `--docker-hub-password` | True     |         | `DOCKER_HUB_PASSWORD`       | Your password to connect to DockerHub. It's used to read the base image registry.                               |
| `--set-if-not-exists`   | False    | True    |                             | Whether to set or not the baseImage metadata if no connectorBuildOptions is declared in the connector metadata. |

### <a id="connectors-migrate_to_base_image"></a>`connectors migrate_to_base_image` command

Make a connector using a Dockerfile migrate to the base image by:

- Removing its Dockerfile
- Updating its metadata to use the latest base image version
- Updating its documentation to explain the build process
- Bumping by a patch version

#### Examples

Migrate source-openweather to use the base image:
`airbyte-ci connectors --name=source-openweather migrate_to_base_image`

### <a id="connectors-migrate-to-poetry"></a>`connectors migrate-to-poetry` command

Migrate connectors the poetry package manager.

#### Examples

Migrate source-openweather to use the base image:
`airbyte-ci connectors --name=source-openweather migrate-to-poetry`

### <a id="connectors-migrate_to_inline_schemas"></a>`connectors migrate_to_inline_schemas` command

Migrate `.json` schemas into `manifest.yaml` files, when present.

```
Usage: airbyte-ci connectors migrate_to_inline_schemas [OPTIONS]

Options:
  --report  Auto open report browser.
  --help    Show this message and exit.
```

#### Examples

Migrate source-quickbooks to use inline schemas:
`airbyte-ci connectors --name=source-quickbooks migrate_to_inline_schemas`

### <a id="connectors-pull_request"></a>`connectors pull_request` command

Makes a pull request for all changed connectors. If the branch already exists, it will update the existing one.

```
Usage: airbyte-ci connectors pull_request [OPTIONS]

Options:
  -m, --message TEXT          Commit message and pull request title and
                              changelog (if enabled).  [required]
  -b, --branch_id TEXT        update a branch named <branch_id>/<connector-
                              name> instead generating one from the message.
                              [required]
  --report                    Auto open report browser.
  --title TEXT                Title of the PR to be created or edited
                              (optional - defaults to message or no change).
  --body TEXT                 Body of the PR to be created or edited (optional
                              - defaults to empty or not change).
  --changelog                 Add message to the changelog for this version.
  --bump [patch|minor|major]  Bump the metadata.yaml version. Can be `major`,
                              `minor`, or `patch`.
  --dry-run                   Don't actually make the pull requests. Just
                              print the files that would be changed.
  --help                      Show this message and exit.
```

#### Examples

Make a PR for all changes, bump the version and make a changelog in those PRs. They will be on the branch ci_update/round2/<connector-name>:
`airbyte-ci connectors pull_request -m "upgrading connectors" -b ci_update/round2 --bump patch --changelog`

Do it just for a few connectors:
`airbyte-ci connectors --name source-aha --name source-quickbooks pull_request -m "upgrading connectors" -b ci_update/round2 --bump patch --changelog`

You can also set or set/change the title or body of the PR:
`airbyte-ci connectors --name source-aha --name source-quickbooks pull_request -m "upgrading connectors" -b ci_update/round2 --title "New title" --body "full body\n\ngoes here"`

### <a id="format-subgroup"></a>`format` command subgroup

Available commands:

- `airbyte-ci format check all`
- `airbyte-ci format fix all`

### Options

| Option              | Required | Default | Mapped environment variable | Description                                                                                 |
| ------------------- | -------- | ------- | --------------------------- | ------------------------------------------------------------------------------------------- |
| `--quiet/-q`        | False    | False   |                             | Hide formatter execution details in reporting.                                              |
| `--ci-requirements` | False    |         |                             | Output the CI requirements as a JSON payload. It is used to determine the CI runner to use. |

### Examples

- Check for formatting errors in the repository: `airbyte-ci format check all`
- Fix formatting for only python files: `airbyte-ci format fix python`

### <a id="format-check-command"></a>`format check all` command

This command runs formatting checks, but does not format the code in place. It will exit 1 as soon
as a failure is encountered. To fix errors, use `airbyte-ci format fix all`.

Running `airbyte-ci format check` will run checks on all different types of code. Run
`airbyte-ci format check --help` for subcommands to check formatting for only certain types of
files.

### <a id="format-fix-command"></a>`format fix all` command

This command runs formatting checks and reformats any code that would be reformatted, so it's
recommended to stage changes you might have before running this command.

Running `airbyte-ci format fix all` will format all of the different types of code. Run
`airbyte-ci format fix --help` for subcommands to format only certain types of files.

### <a id="poetry-subgroup"></a>`poetry` command subgroup

Available commands:

- `airbyte-ci poetry publish`

### Options

| Option           | Required | Default | Mapped environment variable | Description                                                    |
| ---------------- | -------- | ------- | --------------------------- | -------------------------------------------------------------- |
| `--package-path` | True     |         |                             | The path to the python package to execute a poetry command on. |

### Examples

- Publish a python package:
  `airbyte-ci poetry --package-path=path/to/package publish --publish-name=my-package --publish-version="1.2.3" --python-registry-token="..." --registry-url="http://host.docker.internal:8012/"`

### <a id="format-check-command"></a>`publish` command

This command publishes poetry packages (using `pyproject.toml`) or python packages (using
`setup.py`) to a python registry.

For poetry packages, the package name and version can be taken from the `pyproject.toml` file or be
specified as options.

#### Options

| Option                    | Required | Default                         | Mapped environment variable | Description                                                                                              |
| ------------------------- | -------- | ------------------------------- | --------------------------- | -------------------------------------------------------------------------------------------------------- |
| `--publish-name`          | False    |                                 |                             | The name of the package. Not required for poetry packages that define it in the `pyproject.toml` file    |
| `--publish-version`       | False    |                                 |                             | The version of the package. Not required for poetry packages that define it in the `pyproject.toml` file |
| `--python-registry-token` | True     |                                 | PYTHON_REGISTRY_TOKEN       | The API token to authenticate with the registry. For pypi, the `pypi-` prefix needs to be specified      |
| `--python-registry-url`   | False    | https://upload.pypi.org/legacy/ | PYTHON_REGISTRY_URL         | The python registry to publish to. Defaults to main pypi                                                 |

### <a id="metadata-validate-command-subgroup"></a>`metadata` command subgroup

Available commands:

- `airbyte-ci metadata deploy orchestrator`

### <a id="metadata-upload-orchestrator"></a>`metadata deploy orchestrator` command

This command deploys the metadata service orchestrator to production. The
`DAGSTER_CLOUD_METADATA_API_TOKEN` environment variable must be set.

#### Example

`airbyte-ci metadata deploy orchestrator`

#### What it runs

```mermaid
flowchart TD
    test[Run orchestrator tests] --> deploy[Deploy orchestrator to Dagster Cloud]
```

### <a id="tests-command"></a>`tests` command

This command runs the poe tasks declared in the `[tool.airbyte-ci]` section of our internal poetry
packages. Feel free to checkout this
[Pydantic model](https://github.com/airbytehq/airbyte/blob/main/airbyte-ci/connectors/pipelines/pipelines/airbyte_ci/test/models.py#L9)
to see the list of available options in `[tool.airbyte-ci]` section.

You can find the list of internal packages
[here](https://github.com/airbytehq/airbyte/blob/master/airbyte-ci/connectors/pipelines/pipelines/airbyte_ci/test/__init__.py#L1)

#### Options

| Option                     | Required | Multiple | Description                                                                                 |
| -------------------------- | -------- | -------- | ------------------------------------------------------------------------------------------- |
| `--poetry-package-path/-p` | False    | True     | Poetry packages path to run the poe tasks for.                                              |
| `--modified`               | False    | False    | Run poe tasks of modified internal poetry packages.                                         |
| `--ci-requirements`        | False    | False    | Output the CI requirements as a JSON payload. It is used to determine the CI runner to use. |

#### Examples

You can pass multiple `--poetry-package-path` options to run poe tasks.

E.G.: running Poe tasks on the modified internal packages of the current branch:
`airbyte-ci test --modified`

## Changelog

<<<<<<< HEAD
| Version | PR                                                         | Description                                                                                                                |
|---------| ---------------------------------------------------------- |----------------------------------------------------------------------------------------------------------------------------|
| 4.13.0  | [#32715](https://github.com/airbytehq/airbyte/pull/32715)  | Tag connector metadata with git info                                                                                       |
| 4.12.0  | [#37690](https://github.com/airbytehq/airbyte/pull/37690)  | Pass custom CI status name in `connectors test`                                                                               |
| 4.11.0  | [#37641](https://github.com/airbytehq/airbyte/pull/37641)  | Updates to run regression tests in GitHub Actions.                                                                               |
| 4.10.5  | [#37641](https://github.com/airbytehq/airbyte/pull/37641)  | Reintroduce changes from 4.10.0 with a fix.                                                                               |
=======
| Version | PR                                                         | Description                                                                                                                  |
|---------| ---------------------------------------------------------- |------------------------------------------------------------------------------------------------------------------------------|
| 4.12.6  | [#36497](https://github.com/airbytehq/airbyte/pull/36497)  | Add airbyte-cdk to list of poetry packages for testing                                                                       |
| 4.12.5  | [#37785](https://github.com/airbytehq/airbyte/pull/37785)  | Set the `--yes-auto-update` flag to `True` by default.                                                                       |
| 4.12.4  | [#37786](https://github.com/airbytehq/airbyte/pull/37786)  | (fixed 4.12.2): Do not upload dagger log to GCP when no credentials are available.                                           |
| 4.12.3  | [#37783](https://github.com/airbytehq/airbyte/pull/37783)  | Revert 4.12.2                                                                                                                |
| 4.12.2  | [#37778](https://github.com/airbytehq/airbyte/pull/37778)  | Do not upload dagger log to GCP when no credentials are available.                                                           |
| 4.12.1  | [#37765](https://github.com/airbytehq/airbyte/pull/37765)  | Relax the required env var to run in CI and handle their absence gracefully.                                                 |
| 4.12.0  | [#37690](https://github.com/airbytehq/airbyte/pull/37690)  | Pass custom CI status name in `connectors test`                                                                              |
| 4.11.0  | [#37641](https://github.com/airbytehq/airbyte/pull/37641)  | Updates to run regression tests in GitHub Actions.                                                                           |
| 4.10.5  | [#37641](https://github.com/airbytehq/airbyte/pull/37641)  | Reintroduce changes from 4.10.0 with a fix.                                                                                  |
>>>>>>> f23c2e6d
| 4.10.4  | [#37641](https://github.com/airbytehq/airbyte/pull/37641)  | Temporarily revert changes from version 4.10.0                                                                               |
| 4.10.3  | [#37615](https://github.com/airbytehq/airbyte/pull/37615)  | Fix `KeyError` when running `migrate-to-poetry`                                                                              |
| 4.10.2  | [#37614](https://github.com/airbytehq/airbyte/pull/37614)  | Fix `UnboundLocalError: local variable 'add_changelog_entry_result' referenced before assignment` in `migrate_to_base_image` |
| 4.10.1  | [#37622](https://github.com/airbytehq/airbyte/pull/37622)  | Temporarily disable regression tests in CI                                                                                   |
| 4.10.0  | [#37616](https://github.com/airbytehq/airbyte/pull/37616)  | Improve modified files comparison when the target branch is from a fork.                                                     |
| 4.9.0   | [#37440](https://github.com/airbytehq/airbyte/pull/37440)  | Run regression tests with `airbyte-ci connectors test`                                                                       |
| 4.8.0   | [#37404](https://github.com/airbytehq/airbyte/pull/37404)  | Accept a `git-repo-url` option on the `airbyte-ci` root command to checkout forked repo.                                     |
| 4.7.4   | [#37485](https://github.com/airbytehq/airbyte/pull/37485)  | Allow java connectors to be written in kotlin.                                                                               |
| 4.7.3   | [#37101](https://github.com/airbytehq/airbyte/pull/37101)  | Pin PyAirbyte version.                                                                                                       |
| 4.7.2   | [#36962](https://github.com/airbytehq/airbyte/pull/36962)  | Re-enable connector dependencies upload on publish.                                                                          |
| 4.7.1   | [#36961](https://github.com/airbytehq/airbyte/pull/36961)  | Temporarily disable python connectors dependencies upload until we find a schema the data team can work with.                |
| 4.7.0   | [#36892](https://github.com/airbytehq/airbyte/pull/36892)  | Upload Python connectors dependencies list to GCS on publish.                                                                |
| 4.6.5   | [#36722](https://github.com/airbytehq/airbyte/pull/36527)  | Fix incorrect pipeline names                                                                                                 |
| 4.6.4   | [#36480](https://github.com/airbytehq/airbyte/pull/36480)  | Burst the Gradle Task cache if a new CDK version was released                                                                |
| 4.6.3   | [#36527](https://github.com/airbytehq/airbyte/pull/36527)  | Handle extras as well as groups in `airbyte ci test` [poetry packages]                                                       |
| 4.6.2   | [#36220](https://github.com/airbytehq/airbyte/pull/36220)  | Allow using `migrate-to-base-image` without PULL_REQUEST_NUMBER                                                              |
| 4.6.1   | [#36319](https://github.com/airbytehq/airbyte/pull/36319)  | Fix `ValueError` related to PR number in migrate-to-poetry                                                                   |
| 4.6.0   | [#35583](https://github.com/airbytehq/airbyte/pull/35583)  | Implement the `airbyte-ci connectors migrate-to-poetry` command.                                                             |
| 4.5.4   | [#36206](https://github.com/airbytehq/airbyte/pull/36206)  | Revert poetry cache removal during nightly builds                                                                            |
| 4.5.3   | [#34586](https://github.com/airbytehq/airbyte/pull/34586)  | Extract connector changelog modification logic into its own class                                                            |
| 4.5.2   | [#35802](https://github.com/airbytehq/airbyte/pull/35802)  | Fix bug with connectors bump_version command                                                                                 |
| 4.5.1   | [#35786](https://github.com/airbytehq/airbyte/pull/35786)  | Declare `live_tests` as an internal poetry package.                                                                          |
| 4.5.0   | [#35784](https://github.com/airbytehq/airbyte/pull/35784)  | Format command supports kotlin                                                                                               |
| 4.4.0   | [#35317](https://github.com/airbytehq/airbyte/pull/35317)  | Augment java connector reports to include full logs and junit test results                                                   |
| 4.3.2   | [#35536](https://github.com/airbytehq/airbyte/pull/35536)  | Make QA checks run correctly on `*-strict-encrypt` connectors.                                                               |
| 4.3.1   | [#35437](https://github.com/airbytehq/airbyte/pull/35437)  | Do not run QA checks on publish, just MetadataValidation.                                                                    |
| 4.3.0   | [#35438](https://github.com/airbytehq/airbyte/pull/35438)  | Optionally disable telemetry with environment variable.                                                                      |
| 4.2.4   | [#35325](https://github.com/airbytehq/airbyte/pull/35325)  | Use `connectors_qa` for QA checks and remove redundant checks.                                                               |
| 4.2.3   | [#35322](https://github.com/airbytehq/airbyte/pull/35322)  | Declare `connectors_qa` as an internal package for testing.                                                                  |
| 4.2.2   | [#35364](https://github.com/airbytehq/airbyte/pull/35364)  | Fix connector tests following gradle changes in #35307.                                                                      |
| 4.2.1   | [#35204](https://github.com/airbytehq/airbyte/pull/35204)  | Run `poetry check` before `poetry install` on poetry package install.                                                        |
| 4.2.0   | [#35103](https://github.com/airbytehq/airbyte/pull/35103)  | Java 21 support.                                                                                                             |
| 4.1.4   | [#35039](https://github.com/airbytehq/airbyte/pull/35039)  | Fix bug which prevented gradle test reports from being added.                                                                |
| 4.1.3   | [#35010](https://github.com/airbytehq/airbyte/pull/35010)  | Use `poetry install --no-root` in the builder container.                                                                     |
| 4.1.2   | [#34945](https://github.com/airbytehq/airbyte/pull/34945)  | Only install main dependencies when running poetry install.                                                                  |
| 4.1.1   | [#34430](https://github.com/airbytehq/airbyte/pull/34430)  | Speed up airbyte-ci startup (and airbyte-ci format).                                                                         |
| 4.1.0   | [#34923](https://github.com/airbytehq/airbyte/pull/34923)  | Include gradle test reports in HTML connector test report.                                                                   |
| 4.0.0   | [#34736](https://github.com/airbytehq/airbyte/pull/34736)  | Run poe tasks declared in internal poetry packages.                                                                          |
| 3.10.4  | [#34867](https://github.com/airbytehq/airbyte/pull/34867)  | Remove connector ops team                                                                                                    |
| 3.10.3  | [#34836](https://github.com/airbytehq/airbyte/pull/34836)  | Add check for python registry publishing enabled for certified python sources.                                               |
| 3.10.2  | [#34044](https://github.com/airbytehq/airbyte/pull/34044)  | Add pypi validation testing.                                                                                                 |
| 3.10.1  | [#34756](https://github.com/airbytehq/airbyte/pull/34756)  | Enable connectors tests in draft PRs.                                                                                        |
| 3.10.0  | [#34606](https://github.com/airbytehq/airbyte/pull/34606)  | Allow configuration of separate check URL to check whether package exists already.                                           |
| 3.9.0   | [#34606](https://github.com/airbytehq/airbyte/pull/34606)  | Allow configuration of python registry URL via environment variable.                                                         |
| 3.8.1   | [#34607](https://github.com/airbytehq/airbyte/pull/34607)  | Improve gradle dependency cache volume protection.                                                                           |
| 3.8.0   | [#34316](https://github.com/airbytehq/airbyte/pull/34316)  | Expose Dagger engine image name in `--ci-requirements` and add `--ci-requirements` to the `airbyte-ci` root command group.   |
| 3.7.3   | [#34560](https://github.com/airbytehq/airbyte/pull/34560)  | Simplify Gradle task execution framework by removing local maven repo support.                                               |
| 3.7.2   | [#34555](https://github.com/airbytehq/airbyte/pull/34555)  | Override secret masking in some very specific special cases.                                                                 |
| 3.7.1   | [#34441](https://github.com/airbytehq/airbyte/pull/34441)  | Support masked secret scrubbing for java CDK v0.15+                                                                          |
| 3.7.0   | [#34343](https://github.com/airbytehq/airbyte/pull/34343)  | allow running connector upgrade_cdk for java connectors                                                                      |
| 3.6.1   | [#34490](https://github.com/airbytehq/airbyte/pull/34490)  | Fix inconsistent dagger log path typing                                                                                      |
| 3.6.0   | [#34111](https://github.com/airbytehq/airbyte/pull/34111)  | Add python registry publishing                                                                                               |
| 3.5.3   | [#34339](https://github.com/airbytehq/airbyte/pull/34339)  | only do minimal changes on a connector version_bump                                                                          |
| 3.5.2   | [#34381](https://github.com/airbytehq/airbyte/pull/34381)  | Bind a sidecar docker host for `airbyte-ci test`                                                                             |
| 3.5.1   | [#34321](https://github.com/airbytehq/airbyte/pull/34321)  | Upgrade to Dagger 0.9.6 .                                                                                                    |
| 3.5.0   | [#33313](https://github.com/airbytehq/airbyte/pull/33313)  | Pass extra params after Gradle tasks.                                                                                        |
| 3.4.2   | [#34301](https://github.com/airbytehq/airbyte/pull/34301)  | Pass extra params after Gradle tasks.                                                                                        |
| 3.4.1   | [#34067](https://github.com/airbytehq/airbyte/pull/34067)  | Use dagster-cloud 1.5.7 for deploy                                                                                           |
| 3.4.0   | [#34276](https://github.com/airbytehq/airbyte/pull/34276)  | Introduce `--only-step` option for connector tests.                                                                          |
| 3.3.0   | [#34218](https://github.com/airbytehq/airbyte/pull/34218)  | Introduce `--ci-requirements` option for client defined CI runners.                                                          |
| 3.2.0   | [#34050](https://github.com/airbytehq/airbyte/pull/34050)  | Connector test steps can take extra parameters                                                                               |
| 3.1.3   | [#34136](https://github.com/airbytehq/airbyte/pull/34136)  | Fix issue where dagger excludes were not being properly applied                                                              |
| 3.1.2   | [#33972](https://github.com/airbytehq/airbyte/pull/33972)  | Remove secrets scrubbing hack for --is-local and other small tweaks.                                                         |
| 3.1.1   | [#33979](https://github.com/airbytehq/airbyte/pull/33979)  | Fix AssertionError on report existence again                                                                                 |
| 3.1.0   | [#33994](https://github.com/airbytehq/airbyte/pull/33994)  | Log more context information in CI.                                                                                          |
| 3.0.2   | [#33987](https://github.com/airbytehq/airbyte/pull/33987)  | Fix type checking issue when running --help                                                                                  |
| 3.0.1   | [#33981](https://github.com/airbytehq/airbyte/pull/33981)  | Fix issues with deploying dagster, pin pendulum version in dagster-cli install                                               |
| 3.0.0   | [#33582](https://github.com/airbytehq/airbyte/pull/33582)  | Upgrade to Dagger 0.9.5                                                                                                      |
| 2.14.3  | [#33964](https://github.com/airbytehq/airbyte/pull/33964)  | Reintroduce mypy with fixes for AssertionError on publish and missing report URL on connector test commit status.            |
| 2.14.2  | [#33954](https://github.com/airbytehq/airbyte/pull/33954)  | Revert mypy changes                                                                                                          |
| 2.14.1  | [#33956](https://github.com/airbytehq/airbyte/pull/33956)  | Exclude pnpm lock files from auto-formatting                                                                                 |
| 2.14.0  | [#33941](https://github.com/airbytehq/airbyte/pull/33941)  | Enable in-connector normalization in destination-postgres                                                                    |
| 2.13.1  | [#33920](https://github.com/airbytehq/airbyte/pull/33920)  | Report different sentry environments                                                                                         |
| 2.13.0  | [#33784](https://github.com/airbytehq/airbyte/pull/33784)  | Make `airbyte-ci test` able to run any poetry command                                                                        |
| 2.12.0  | [#33313](https://github.com/airbytehq/airbyte/pull/33313)  | Add upgrade CDK command                                                                                                      |
| 2.11.0  | [#32188](https://github.com/airbytehq/airbyte/pull/32188)  | Add -x option to connector test to allow for skipping steps                                                                  |
| 2.10.12 | [#33419](https://github.com/airbytehq/airbyte/pull/33419)  | Make ClickPipelineContext handle dagger logging.                                                                             |
| 2.10.11 | [#33497](https://github.com/airbytehq/airbyte/pull/33497)  | Consider nested .gitignore rules in format.                                                                                  |
| 2.10.10 | [#33449](https://github.com/airbytehq/airbyte/pull/33449)  | Add generated metadata models to the default format ignore list.                                                             |
| 2.10.9  | [#33370](https://github.com/airbytehq/airbyte/pull/33370)  | Fix bug that broke airbyte-ci test                                                                                           |
| 2.10.8  | [#33249](https://github.com/airbytehq/airbyte/pull/33249)  | Exclude git ignored files from formatting.                                                                                   |
| 2.10.7  | [#33248](https://github.com/airbytehq/airbyte/pull/33248)  | Fix bug which broke airbyte-ci connectors tests when optional DockerHub credentials env vars are not set.                    |
| 2.10.6  | [#33170](https://github.com/airbytehq/airbyte/pull/33170)  | Remove Dagger logs from console output of `format`.                                                                          |
| 2.10.5  | [#33097](https://github.com/airbytehq/airbyte/pull/33097)  | Improve `format` performances, exit with 1 status code when `fix` changes files.                                             |
| 2.10.4  | [#33206](https://github.com/airbytehq/airbyte/pull/33206)  | Add "-y/--yes" Flag to allow preconfirmation of prompts                                                                      |
| 2.10.3  | [#33080](https://github.com/airbytehq/airbyte/pull/33080)  | Fix update failing due to SSL error on install.                                                                              |
| 2.10.2  | [#33008](https://github.com/airbytehq/airbyte/pull/33008)  | Fix local `connector build`.                                                                                                 |
| 2.10.1  | [#32928](https://github.com/airbytehq/airbyte/pull/32928)  | Fix BuildConnectorImages constructor.                                                                                        |
| 2.10.0  | [#32819](https://github.com/airbytehq/airbyte/pull/32819)  | Add `--tag` option to connector build.                                                                                       |
| 2.9.0   | [#32816](https://github.com/airbytehq/airbyte/pull/32816)  | Add `--architecture` option to connector build.                                                                              |
| 2.8.1   | [#32999](https://github.com/airbytehq/airbyte/pull/32999)  | Improve Java code formatting speed                                                                                           |
| 2.8.0   | [#31930](https://github.com/airbytehq/airbyte/pull/31930)  | Move pipx install to `airbyte-ci-dev`, and add auto-update feature targeting binary                                          |
| 2.7.3   | [#32847](https://github.com/airbytehq/airbyte/pull/32847)  | Improve --modified behaviour for pull requests.                                                                              |
| 2.7.2   | [#32839](https://github.com/airbytehq/airbyte/pull/32839)  | Revert changes in v2.7.1.                                                                                                    |
| 2.7.1   | [#32806](https://github.com/airbytehq/airbyte/pull/32806)  | Improve --modified behaviour for pull requests.                                                                              |
| 2.7.0   | [#31930](https://github.com/airbytehq/airbyte/pull/31930)  | Merge airbyte-ci-internal into airbyte-ci                                                                                    |
| 2.6.0   | [#31831](https://github.com/airbytehq/airbyte/pull/31831)  | Add `airbyte-ci format` commands, remove connector-specific formatting check                                                 |
| 2.5.9   | [#32427](https://github.com/airbytehq/airbyte/pull/32427)  | Re-enable caching for source-postgres                                                                                        |
| 2.5.8   | [#32402](https://github.com/airbytehq/airbyte/pull/32402)  | Set Dagger Cloud token for airbyters only                                                                                    |
| 2.5.7   | [#31628](https://github.com/airbytehq/airbyte/pull/31628)  | Add ClickPipelineContext class                                                                                               |
| 2.5.6   | [#32139](https://github.com/airbytehq/airbyte/pull/32139)  | Test coverage report on Python connector UnitTest.                                                                           |
| 2.5.5   | [#32114](https://github.com/airbytehq/airbyte/pull/32114)  | Create cache mount for `/var/lib/docker` to store images in `dind` context.                                                  |
| 2.5.4   | [#32090](https://github.com/airbytehq/airbyte/pull/32090)  | Do not cache `docker login`.                                                                                                 |
| 2.5.3   | [#31974](https://github.com/airbytehq/airbyte/pull/31974)  | Fix latest CDK install and pip cache mount on connector install.                                                             |
| 2.5.2   | [#31871](https://github.com/airbytehq/airbyte/pull/31871)  | Deactivate PR comments, add HTML report links to the PR status when its ready.                                               |
| 2.5.1   | [#31774](https://github.com/airbytehq/airbyte/pull/31774)  | Add a docker configuration check on `airbyte-ci` startup.                                                                    |
| 2.5.0   | [#31766](https://github.com/airbytehq/airbyte/pull/31766)  | Support local connectors secrets.                                                                                            |
| 2.4.0   | [#31716](https://github.com/airbytehq/airbyte/pull/31716)  | Enable pre-release publish with local CDK.                                                                                   |
| 2.3.1   | [#31748](https://github.com/airbytehq/airbyte/pull/31748)  | Use AsyncClick library instead of base Click.                                                                                |
| 2.3.0   | [#31699](https://github.com/airbytehq/airbyte/pull/31699)  | Support optional concurrent CAT execution.                                                                                   |
| 2.2.6   | [#31752](https://github.com/airbytehq/airbyte/pull/31752)  | Only authenticate when secrets are available.                                                                                |
| 2.2.5   | [#31718](https://github.com/airbytehq/airbyte/pull/31718)  | Authenticate the sidecar docker daemon to DockerHub.                                                                         |
| 2.2.4   | [#31535](https://github.com/airbytehq/airbyte/pull/31535)  | Improve gradle caching when building java connectors.                                                                        |
| 2.2.3   | [#31688](https://github.com/airbytehq/airbyte/pull/31688)  | Fix failing `CheckBaseImageUse` step when not running on PR.                                                                 |
| 2.2.2   | [#31659](https://github.com/airbytehq/airbyte/pull/31659)  | Support builds on x86_64 platform                                                                                            |
| 2.2.1   | [#31653](https://github.com/airbytehq/airbyte/pull/31653)  | Fix CheckBaseImageIsUsed failing on non certified connectors.                                                                |
| 2.2.0   | [#30527](https://github.com/airbytehq/airbyte/pull/30527)  | Add a new check for python connectors to make sure certified connectors use our base image.                                  |
| 2.1.1   | [#31488](https://github.com/airbytehq/airbyte/pull/31488)  | Improve `airbyte-ci` start time with Click Lazy load                                                                         |
| 2.1.0   | [#31412](https://github.com/airbytehq/airbyte/pull/31412)  | Run airbyte-ci from any where in airbyte project                                                                             |
| 2.0.4   | [#31487](https://github.com/airbytehq/airbyte/pull/31487)  | Allow for third party connector selections                                                                                   |
| 2.0.3   | [#31525](https://github.com/airbytehq/airbyte/pull/31525)  | Refactor folder structure                                                                                                    |
| 2.0.2   | [#31533](https://github.com/airbytehq/airbyte/pull/31533)  | Pip cache volume by python version.                                                                                          |
| 2.0.1   | [#31545](https://github.com/airbytehq/airbyte/pull/31545)  | Reword the changelog entry when using `migrate_to_base_image`.                                                               |
| 2.0.0   | [#31424](https://github.com/airbytehq/airbyte/pull/31424)  | Remove `airbyte-ci connectors format` command.                                                                               |
| 1.9.4   | [#31478](https://github.com/airbytehq/airbyte/pull/31478)  | Fix running tests for connector-ops package.                                                                                 |
| 1.9.3   | [#31457](https://github.com/airbytehq/airbyte/pull/31457)  | Improve the connector documentation for connectors migrated to our base image.                                               |
| 1.9.2   | [#31426](https://github.com/airbytehq/airbyte/pull/31426)  | Concurrent execution of java connectors tests.                                                                               |
| 1.9.1   | [#31455](https://github.com/airbytehq/airbyte/pull/31455)  | Fix `None` docker credentials on publish.                                                                                    |
| 1.9.0   | [#30520](https://github.com/airbytehq/airbyte/pull/30520)  | New commands: `bump_version`, `upgrade_base_image`, `migrate_to_base_image`.                                                 |
| 1.8.0   | [#30520](https://github.com/airbytehq/airbyte/pull/30520)  | New commands: `bump_version`, `upgrade_base_image`, `migrate_to_base_image`.                                                 |
| 1.7.2   | [#31343](https://github.com/airbytehq/airbyte/pull/31343)  | Bind Pytest integration tests to a dockerhost.                                                                               |
| 1.7.1   | [#31332](https://github.com/airbytehq/airbyte/pull/31332)  | Disable Gradle step caching on source-postgres.                                                                              |
| 1.7.0   | [#30526](https://github.com/airbytehq/airbyte/pull/30526)  | Implement pre/post install hooks support.                                                                                    |
| 1.6.0   | [#30474](https://github.com/airbytehq/airbyte/pull/30474)  | Test connector inside their containers.                                                                                      |
| 1.5.1   | [#31227](https://github.com/airbytehq/airbyte/pull/31227)  | Use python 3.11 in amazoncorretto-bazed gradle containers, run 'test' gradle task instead of 'check'.                        |
| 1.5.0   | [#30456](https://github.com/airbytehq/airbyte/pull/30456)  | Start building Python connectors using our base images.                                                                      |
| 1.4.6   | [ #31087](https://github.com/airbytehq/airbyte/pull/31087) | Throw error if airbyte-ci tools is out of date                                                                               |
| 1.4.5   | [#31133](https://github.com/airbytehq/airbyte/pull/31133)  | Fix bug when building containers using `with_integration_base_java_and_normalization`.                                       |
| 1.4.4   | [#30743](https://github.com/airbytehq/airbyte/pull/30743)  | Add `--disable-report-auto-open` and `--use-host-gradle-dist-tar` to allow gradle integration.                               |
| 1.4.3   | [#30595](https://github.com/airbytehq/airbyte/pull/30595)  | Add --version and version check                                                                                              |
| 1.4.2   | [#30595](https://github.com/airbytehq/airbyte/pull/30595)  | Remove directory name requirement                                                                                            |
| 1.4.1   | [#30595](https://github.com/airbytehq/airbyte/pull/30595)  | Load base migration guide into QA Test container for strict encrypt variants                                                 |
| 1.4.0   | [#30330](https://github.com/airbytehq/airbyte/pull/30330)  | Add support for pyproject.toml as the prefered entry point for a connector package                                           |
| 1.3.0   | [#30461](https://github.com/airbytehq/airbyte/pull/30461)  | Add `--use-local-cdk` flag to all connectors commands                                                                        |
| 1.2.3   | [#30477](https://github.com/airbytehq/airbyte/pull/30477)  | Fix a test regression introduced the previous version.                                                                       |
| 1.2.2   | [#30438](https://github.com/airbytehq/airbyte/pull/30438)  | Add workaround to always stream logs properly with --is-local.                                                               |
| 1.2.1   | [#30384](https://github.com/airbytehq/airbyte/pull/30384)  | Java connector test performance fixes.                                                                                       |
| 1.2.0   | [#30330](https://github.com/airbytehq/airbyte/pull/30330)  | Add `--metadata-query` option to connectors command                                                                          |
| 1.1.3   | [#30314](https://github.com/airbytehq/airbyte/pull/30314)  | Stop patching gradle files to make them work with airbyte-ci.                                                                |
| 1.1.2   | [#30279](https://github.com/airbytehq/airbyte/pull/30279)  | Fix correctness issues in layer caching by making atomic execution groupings                                                 |
| 1.1.1   | [#30252](https://github.com/airbytehq/airbyte/pull/30252)  | Fix redundancies and broken logic in GradleTask, to speed up the CI runs.                                                    |
| 1.1.0   | [#29509](https://github.com/airbytehq/airbyte/pull/29509)  | Refactor the airbyte-ci test command to run tests on any poetry package.                                                     |
| 1.0.0   | [#28000](https://github.com/airbytehq/airbyte/pull/29232)  | Remove release stages in favor of support level from airbyte-ci.                                                             |
| 0.5.0   | [#28000](https://github.com/airbytehq/airbyte/pull/28000)  | Run connector acceptance tests with dagger-in-dagger.                                                                        |
| 0.4.7   | [#29156](https://github.com/airbytehq/airbyte/pull/29156)  | Improve how we check existence of requirement.txt or setup.py file to not raise early pip install errors.                    |
| 0.4.6   | [#28729](https://github.com/airbytehq/airbyte/pull/28729)  | Use keyword args instead of positional argument for optional paramater in Dagger's API                                       |
| 0.4.5   | [#29034](https://github.com/airbytehq/airbyte/pull/29034)  | Disable Dagger terminal UI when running publish.                                                                             |
| 0.4.4   | [#29064](https://github.com/airbytehq/airbyte/pull/29064)  | Make connector modified files a frozen set.                                                                                  |
| 0.4.3   | [#29033](https://github.com/airbytehq/airbyte/pull/29033)  | Disable dependency scanning for Java connectors.                                                                             |
| 0.4.2   | [#29030](https://github.com/airbytehq/airbyte/pull/29030)  | Make report path always have the same prefix: `airbyte-ci/`.                                                                 |
| 0.4.1   | [#28855](https://github.com/airbytehq/airbyte/pull/28855)  | Improve the selected connectors detection for connectors commands.                                                           |
| 0.4.0   | [#28947](https://github.com/airbytehq/airbyte/pull/28947)  | Show Dagger Cloud run URLs in CI                                                                                             |
| 0.3.2   | [#28789](https://github.com/airbytehq/airbyte/pull/28789)  | Do not consider empty reports as successfull.                                                                                |
| 0.3.1   | [#28938](https://github.com/airbytehq/airbyte/pull/28938)  | Handle 5 status code on MetadataUpload as skipped                                                                            |
| 0.3.0   | [#28869](https://github.com/airbytehq/airbyte/pull/28869)  | Enable the Dagger terminal UI on local `airbyte-ci` execution                                                                |
| 0.2.3   | [#28907](https://github.com/airbytehq/airbyte/pull/28907)  | Make dagger-in-dagger work for `airbyte-ci tests` command                                                                    |
| 0.2.2   | [#28897](https://github.com/airbytehq/airbyte/pull/28897)  | Sentry: Ignore error logs without exceptions from reporting                                                                  |
| 0.2.1   | [#28767](https://github.com/airbytehq/airbyte/pull/28767)  | Improve pytest step result evaluation to prevent false negative/positive.                                                    |
| 0.2.0   | [#28857](https://github.com/airbytehq/airbyte/pull/28857)  | Add the `airbyte-ci tests` command to run the test suite on any `airbyte-ci` poetry package.                                 |
| 0.1.1   | [#28858](https://github.com/airbytehq/airbyte/pull/28858)  | Increase the max duration of Connector Package install to 20mn.                                                              |
| 0.1.0   |                                                            | Alpha version not in production yet. All the commands described in this doc are available.                                   |

## More info

This project is owned by the Connectors Operations team. We share project updates and remaining
stories before its release to production in this
[EPIC](https://github.com/airbytehq/airbyte/issues/24403).

# Troubleshooting

## Commands

### `make tools.airbyte-ci.check`

This command checks if the `airbyte-ci` command is appropriately installed.

### `make tools.airbyte-ci.clean`

This command removes the `airbyte-ci` command from your system.

## Common issues

### `airbyte-ci` is not found

If you get the following error when running `airbyte-ci`:

```bash
$ airbyte-ci
zsh: command not found: airbyte-ci
```

It means that the `airbyte-ci` command is not in your PATH.

Try running

```bash
make make tools.airbyte-ci.check
```

For some hints on how to fix this.

But when in doubt it can be best to run

```bash
make tools.airbyte-ci.clean
```

Then reinstall the CLI with

```bash
make tools.airbyte-ci.install
```

## Development

### `airbyte-ci` is not found

To fix this, you can either:

- Ensure that airbyte-ci is installed with pipx. Run `pipx list` to check if airbyte-ci is
  installed.
- Run `pipx ensurepath` to add the pipx binary directory to your PATH.
- Add the pipx binary directory to your PATH manually. The pipx binary directory is usually
  `~/.local/bin`.

### python3.10 not found

If you get the following error when running
`pipx install --editable --force --python=python3.10 airbyte-ci/connectors/pipelines/`:

```bash
$ pipx install --editable --force --python=python3.10 airbyte-ci/connectors/pipelines/
Error: Python 3.10 not found on your system.
```

It means that you don't have Python 3.10 installed on your system.

To fix this, you can either:

- Install Python 3.10 with pyenv. Run `pyenv install 3.10` to install the latest Python version.
- Install Python 3.10 with your system package manager. For instance, on Ubuntu you can run
  `sudo apt install python3.10`.
- Ensure that Python 3.10 is in your PATH. Run `which python3.10` to check if Python 3.10 is
  installed and in your PATH.

### Any type of pipeline failure

First you should check that the version of the CLI you are using is the latest one. You can check
the version of the CLI with the `--version` option:

```bash
$ airbyte-ci --version
airbyte-ci, version 0.1.0
```

and compare it with the version in the pyproject.toml file:

```bash
$ cat airbyte-ci/connectors/pipelines/pyproject.toml | grep version
```

If you get any type of pipeline failure, you can run the pipeline with the `--show-dagger-logs`
option to get more information about the failure.

```bash
$ airbyte-ci --show-dagger-logs connectors --name=source-pokeapi test
```

and when in doubt, you can reinstall the CLI with the `--force` option:

```bash
$ pipx reinstall pipelines --force
```<|MERGE_RESOLUTION|>--- conflicted
+++ resolved
@@ -743,16 +743,9 @@
 
 ## Changelog
 
-<<<<<<< HEAD
-| Version | PR                                                         | Description                                                                                                                |
-|---------| ---------------------------------------------------------- |----------------------------------------------------------------------------------------------------------------------------|
-| 4.13.0  | [#32715](https://github.com/airbytehq/airbyte/pull/32715)  | Tag connector metadata with git info                                                                                       |
-| 4.12.0  | [#37690](https://github.com/airbytehq/airbyte/pull/37690)  | Pass custom CI status name in `connectors test`                                                                               |
-| 4.11.0  | [#37641](https://github.com/airbytehq/airbyte/pull/37641)  | Updates to run regression tests in GitHub Actions.                                                                               |
-| 4.10.5  | [#37641](https://github.com/airbytehq/airbyte/pull/37641)  | Reintroduce changes from 4.10.0 with a fix.                                                                               |
-=======
 | Version | PR                                                         | Description                                                                                                                  |
 |---------| ---------------------------------------------------------- |------------------------------------------------------------------------------------------------------------------------------|
+| 4.13.0  | [#32715](https://github.com/airbytehq/airbyte/pull/32715)  | Tag connector metadata with git info                                                                                       |
 | 4.12.6  | [#36497](https://github.com/airbytehq/airbyte/pull/36497)  | Add airbyte-cdk to list of poetry packages for testing                                                                       |
 | 4.12.5  | [#37785](https://github.com/airbytehq/airbyte/pull/37785)  | Set the `--yes-auto-update` flag to `True` by default.                                                                       |
 | 4.12.4  | [#37786](https://github.com/airbytehq/airbyte/pull/37786)  | (fixed 4.12.2): Do not upload dagger log to GCP when no credentials are available.                                           |
@@ -762,7 +755,6 @@
 | 4.12.0  | [#37690](https://github.com/airbytehq/airbyte/pull/37690)  | Pass custom CI status name in `connectors test`                                                                              |
 | 4.11.0  | [#37641](https://github.com/airbytehq/airbyte/pull/37641)  | Updates to run regression tests in GitHub Actions.                                                                           |
 | 4.10.5  | [#37641](https://github.com/airbytehq/airbyte/pull/37641)  | Reintroduce changes from 4.10.0 with a fix.                                                                                  |
->>>>>>> f23c2e6d
 | 4.10.4  | [#37641](https://github.com/airbytehq/airbyte/pull/37641)  | Temporarily revert changes from version 4.10.0                                                                               |
 | 4.10.3  | [#37615](https://github.com/airbytehq/airbyte/pull/37615)  | Fix `KeyError` when running `migrate-to-poetry`                                                                              |
 | 4.10.2  | [#37614](https://github.com/airbytehq/airbyte/pull/37614)  | Fix `UnboundLocalError: local variable 'add_changelog_entry_result' referenced before assignment` in `migrate_to_base_image` |
