# Airbyte CI CLI

## What is it?

`airbyte-ci` is a command line interface to run CI/CD pipelines.
The goal of this CLI is to offer developers a tool to run these pipelines locally and in a CI context with the same guarantee.
It can prevent unnecessary commit -> push cycles developers typically go through when they when to test their changes against a remote CI.
This is made possible thanks to the use of [Dagger](https://dagger.io), a CI/CD engine relying on Docker Buildkit to provide reproducible builds.
Our pipeline are declared with Python code, the main entrypoint is [here](https://github.com/airbytehq/airbyte/blob/master/airbyte-ci/connector_ops/connector_ops/pipelines/commands/airbyte_ci.py).
This documentation should be helpful for both local and CI use of the CLI. We indeed [power connector testing in the CI with this CLI](https://github.com/airbytehq/airbyte/blob/master/.github/workflows/connector_integration_test_single_dagger.yml#L78).

## How to install

### Requirements

- A running Docker engine with version >= 20.10.23

## Install or Update

The recommended way to install `airbyte-ci` is using the [Makefile](../../../Makefile).

```sh
# from the root of the airbyte repository
make tools.airbyte-ci.install
```

### Setting up connector secrets access

If you plan to use Airbyte CI to run CAT (Connector Acceptance Tests), we recommend setting up GSM
access so that Airbyte CI can pull remote secrets from GSM. For setup instructions, see the
CI Credentials package (which Airbyte CI uses under the hood) README's
[Get GSM Access](https://github.com/airbytehq/airbyte/blob/master/airbyte-ci/connectors/ci_credentials/README.md#get-gsm-access)
instructions.

### Updating the airbyte-ci tool

To reinstall airbyte-ci, run the following command:

```sh
airbyte-ci update
```

or if that fails, you can reinstall it with the following command:

```sh
# from the root of the airbyte repository
make tools.airbyte-ci.install
```

## Checking the airbyte-ci install

To check that airbyte-ci is installed correctly, run the following command:

```sh
make tools.airbyte-ci.check
```

## Cleaning the airbyte-ci install

To clean the airbyte-ci install, run the following command:

```sh
make tools.airbyte-ci.clean
```

## Installation for development

#### Pre-requisites

- Poetry >= 1.1.8
- Python >= 3.10

#### Installation

If you are developing on pipelines, we recommend installing airbyte-ci with poetry:

```bash
cd airbyte-ci/connectors/pipelines/
poetry install
poetry shell
cd ../../
```

**Alternatively**, you can install airbyte-ci with pipx so that the entrypoint is available in your PATH:

```bash
make tools.airbyte-ci.install
```

However, this will not automatically install the dependencies for the local dependencies of airbyte-ci, or respect the lockfile.

Its often best to use the `poetry` steps instead.

#### Running Tests

From `airbyte-ci/connectors/pipelines`:
```bash
poetry run pytest tests
```

You can also run a subset of tests:
```bash
poetry run pytest pipelines/models/steps.py
```

More options, such as running test by keyword matching, are available - see the [pytest CLI documentation](https://docs.pytest.org/en/6.2.x/usage.html) for all the available options.```
#### Checking Code Format (Pipelines)

```bash
poetry run ruff check pipelines
```

## Commands reference

At this point you can run `airbyte-ci` commands.

- [`airbyte-ci` command group](#airbyte-ci)
  - [Options](#options)
- [`connectors` command subgroup](#connectors-command-subgroup)
  - [Options](#options-1)
- [`connectors list` command](#connectors-list-command)
- [`connectors test` command](#connectors-test-command)
  - [Examples](#examples-)
  - [What it runs](#what-it-runs-)
- [`connectors build` command](#connectors-build-command)
  - [What it runs](#what-it-runs)
- [`connectors publish` command](#connectors-publish-command)
- [Examples](#examples)
- [Options](#options-2)
- [`connectors bump_version` command](#connectors-bump_version)
- [`connectors upgrade_cdk` command](#connectors-upgrade_cdk)
- [`connectors upgrade_base_image` command](#connectors-upgrade_base_image)
- [`connectors migrate_to_base_image` command](#connectors-migrate_to_base_image)
- [`format` command subgroup](#format-subgroup)
  - [`format check` command](#format-check-command)
  - [`format fix` command](#format-fix-command)
- [`metadata` command subgroup](#metadata-command-subgroup)
- [`metadata validate` command](#metadata-validate-command)
  - [Example](#example)
  - [Options](#options-3)
- [`metadata upload` command](#metadata-upload-command)
  - [Example](#example-1)
  - [Options](#options-4)
- [`metadata deploy orchestrator` command](#metadata-deploy-orchestrator-command)
  - [Example](#example-2)
  - [What it runs](#what-it-runs--1)
- [`metadata test lib` command](#metadata-test-lib-command)
  - [Example](#example-3)
- [`metadata test orchestrator` command](#metadata-test-orchestrator-command)
  - [Example](#example-4)
- [`tests` command](#test-command)
  - [Example](#example-5)

### <a id="airbyte-ci-command-group"></a>`airbyte-ci` command group

**The main command group option has sensible defaults. In local use cases you're not likely to pass options to the `airbyte-ci` command group.**

#### Options

| Option                                         | Default value                   | Mapped environment variable   | Description                                                                                 |
| ---------------------------------------------- | ------------------------------- | ----------------------------- | ------------------------------------------------------------------------------------------- |
| `--yes/--y`                                    | False                           |                               | Agrees to all prompts.                                                                      |
| `--yes-auto-update`                            | False                           |                               | Agrees to the auto update prompts.                                                          |
| `--enable-update-check/--disable-update-check` | True                            |                               | Turns on the update check feature                                                           |
| `--enable-dagger-run/--disable-dagger-run`     | `--enable-dagger-run`           |                               | Disables the Dagger terminal UI.                                                            |
| `--is-local/--is-ci`                           | `--is-local`                    |                               | Determines the environment in which the CLI runs: local environment or CI environment.      |
| `--git-branch`                                 | The checked out git branch name | `CI_GIT_BRANCH`               | The git branch on which the pipelines will run.                                             |
| `--git-revision`                               | The current branch head         | `CI_GIT_REVISION`             | The commit hash on which the pipelines will run.                                            |
| `--diffed-branch`                              | `origin/master`                 |                               | Branch to which the git diff will happen to detect new or modified files.                   |
| `--gha-workflow-run-id`                        |                                 |                               | GHA CI only - The run id of the GitHub action workflow                                      |
| `--ci-context`                                 | `manual`                        |                               | The current CI context: `manual` for manual run, `pull_request`, `nightly_builds`, `master` |
| `--pipeline-start-timestamp`                   | Current epoch time              | `CI_PIPELINE_START_TIMESTAMP` | Start time of the pipeline as epoch time. Used for pipeline run duration computation.       |
| `--show-dagger-logs/--hide-dagger-logs`        | `--hide-dagger-logs`            |                               | Flag to show or hide the dagger logs.                                                       |


### <a id="connectors-command-subgroup"></a>`connectors` command subgroup

Available commands:

- `airbyte-ci connectors test`: Run tests for one or multiple connectors.
- `airbyte-ci connectors build`: Build docker images for one or multiple connectors.
- `airbyte-ci connectors publish`: Publish a connector to Airbyte's DockerHub.

#### Options

| Option                                                         | Multiple | Default value                    | Mapped Environment Variable | Description                                                                                                                                                                                                                                                                                                                                                                                                                                                                               |
| -------------------------------------------------------------- | -------- | -------------------------------- | --------------------------- | ----------------------------------------------------------------------------------------------------------------------------------------------------------------------------------------------------------------------------------------------------------------------------------------------------------------------------------------------------------------------------------------------------------------------------------------------------------------------------------------- |
| `--use-remote-secrets/--use-local-secrets`                     | False    |                                  |                             | If --use-remote-secrets, connectors configuration will be pulled from Google Secret Manager. Requires the `GCP_GSM_CREDENTIALS` environment variable to be set with a service account with permission to read GSM secrets. If --use-local-secrets the connector configuration will be read from the local connector `secrets` folder. If this flag is not used and a `GCP_GSM_CREDENTIALS` environment variable is set remote secrets will be used, local secrets will be used otherwise. |
| `--name`                                                       | True     |                                  |                             | Select a specific connector for which the pipeline will run. Can be used multiple times to select multiple connectors. The expected name is the connector technical name. e.g. `source-pokeapi`                                                                                                                                                                                                                                                                                           |
| `--support-level`                                              | True     |                                  |                             | Select connectors with a specific support level: `community`, `certified`. Can be used multiple times to select multiple support levels.                                                                                                                                                                                                                                                                                                                                                  |
| `--metadata-query`                                             | False    |                                  |                             | Filter connectors by the `data` field in the metadata file using a [simpleeval](https://github.com/danthedeckie/simpleeval) query. e.g. 'data.ab_internal.ql == 200'                                                                                                                                                                                                                                                                                                                      |
| `--use-local-cdk`                                              | False    | False                            |                             | Build with the airbyte-cdk from the local repository. " "This is useful for testing changes to the CDK.                                                                                                                                                                                                                                                                                                                                                                                   |
| `--language`                                                   | True     |                                  |                             | Select connectors with a specific language: `python`, `low-code`, `java`. Can be used multiple times to select multiple languages.                                                                                                                                                                                                                                                                                                                                                        |
| `--modified`                                                   | False    | False                            |                             | Run the pipeline on only the modified connectors on the branch or previous commit (depends on the pipeline implementation).                                                                                                                                                                                                                                                                                                                                                               |
| `--concurrency`                                                | False    | 5                                |                             | Control the number of connector pipelines that can run in parallel. Useful to speed up pipelines or control their resource usage.                                                                                                                                                                                                                                                                                                                                                         |
| `--metadata-change-only/--not-metadata-change-only`            | False    | `--not-metadata-change-only`     |                             | Only run the pipeline on connectors with changes on their metadata.yaml file.                                                                                                                                                                                                                                                                                                                                                                                                             |
| `--enable-dependency-scanning / --disable-dependency-scanning` | False    | ` --disable-dependency-scanning` |                             | When enabled the dependency scanning will be performed to detect the connectors to select according to a dependency change.                                                                                                                                                                                                                                                                                                                                                               |
| `--docker-hub-username`                                        |          |                                  | DOCKER_HUB_USERNAME         | Your username to connect to DockerHub. Required for the publish subcommand.                                                                                                                                                                                                                                                                                                                                                                                                               |
| `--docker-hub-password`                                        |          |                                  | DOCKER_HUB_PASSWORD         | Your password to connect to DockerHub. Required for the publish subcommand.                                                                                                                                                                                                                                                                                                                                                                                                               |

### <a id="connectors-list-command"></a>`connectors list` command

Retrieve the list of connectors satisfying the provided filters.

#### Examples

List all connectors:

`airbyte-ci connectors list`

List certified connectors:

`airbyte-ci connectors --support-level=certified list`

List connectors changed on the current branch:

`airbyte-ci connectors --modified list`

List connectors with a specific language:

`airbyte-ci connectors --language=python list`

List connectors with multiple filters:

`airbyte-ci connectors --language=low-code --support-level=certified list`

### <a id="connectors-test-command"></a>`connectors test` command

Run a test pipeline for one or multiple connectors.

#### Examples

Test a single connector:
`airbyte-ci connectors --name=source-pokeapi test`

Test multiple connectors:
`airbyte-ci connectors --name=source-pokeapi --name=source-bigquery test`

Test certified connectors:
`airbyte-ci connectors --support-level=certified test`

Test connectors changed on the current branch:
`airbyte-ci connectors --modified test`

Run acceptance test only on the modified connectors, just run its full refresh tests:
`airbyte-ci connectors --modified test --only-step="acceptance" --acceptance.-k=test_full_refresh`

#### What it runs

```mermaid
flowchart TD
    entrypoint[[For each selected connector]]
    subgraph static ["Static code analysis"]
      qa[Run QA checks]
      sem["Check version follows semantic versionning"]
      incr["Check version is incremented"]
      metadata_validation["Run metadata validation on metadata.yaml"]
      sem --> incr
    end
    subgraph tests ["Tests"]
        build[Build connector docker image]
        unit[Run unit tests]
        integration[Run integration tests]
        cat[Run connector acceptance tests]
        secret[Load connector configuration]

        unit-->secret
        unit-->build
        secret-->integration
        secret-->cat
        build-->integration
        build-->cat
    end
    entrypoint-->static
    entrypoint-->tests
    report["Build test report"]
    tests-->report
    static-->report
```

#### Options

| Option                                                  | Multiple | Default value | Description                                                                                                                                                                                              |
| ------------------------------------------------------- | -------- | ------------- | -------------------------------------------------------------------------------------------------------------------------------------------------------------------------------------------------------- |
| `--skip-step/-x`                                        | True     |               | Skip steps by id e.g. `-x unit -x acceptance`                                                                                                                                                            |
| `--only-step/-k`                                        | True     |               | Only run specific steps by id e.g. `-k unit -k acceptance`                                                                                                                                               |
| `--fail-fast`                                           | False    | False         | Abort after any tests fail, rather than continuing to run additional tests. Use this setting to confirm a known bug is fixed (or not), or when you only require a pass/fail result.                      |
| `--code-tests-only`                                     | True     | False         | Skip any tests not directly related to code updates. For instance, metadata checks, version bump checks, changelog verification, etc. Use this setting to help focus on code quality during development. |
| `--concurrent-cat`                                      | False    | False         | Make CAT tests run concurrently using pytest-xdist. Be careful about source or destination API rate limits.                                                                                              |
| `--<step-id>.<extra-parameter>=<extra-parameter-value>` | True     |               | You can pass extra parameters for specific test steps. More details in the extra parameters section below                                                                                                |
| `--ci-requirements`                                     | False    |               |                                                                                                                                                                                                          | Output the CI requirements as a JSON payload. It is used to determine the CI runner to use.

Note:

- The above options are implemented for Java connectors but may not be available for Python connectors. If an option is not supported, the pipeline will not fail but instead the 'default' behavior will be executed.

#### Extra parameters
You can pass extra parameters to the following steps:
* `unit` 
* `integration` 
* `acceptance` 

This allows you to override the default parameters of these steps. 
For example, you can only run the `test_read` test of the acceptance test suite with:
`airbyte-ci connectors --name=source-pokeapi test --acceptance.-k=test_read`
Here the `-k` parameter is passed to the pytest command running acceptance tests.
Please keep in mind that the extra parameters are not validated by the CLI: if you pass an invalid parameter, you'll face a late failure during the pipeline execution.

### <a id="connectors-build-command"></a>`connectors build` command

Run a build pipeline for one or multiple connectors and export the built docker image to the local docker host.
It's mainly purposed for local use.

Build a single connector:
`airbyte-ci connectors --name=source-pokeapi build`

Build a single connector with a custom image tag:
`airbyte-ci connectors --name=source-pokeapi build --tag=my-custom-tag`

Build a single connector for multiple architectures:
`airbyte-ci connectors --name=source-pokeapi build --architecture=linux/amd64 --architecture=linux/arm64`

You will get:

- `airbyte/source-pokeapi:dev-linux-amd64`
- `airbyte/source-pokeapi:dev-linux-arm64`

Build multiple connectors:
`airbyte-ci connectors --name=source-pokeapi --name=source-bigquery build`

Build certified connectors:
`airbyte-ci connectors --support-level=certified build`

Build connectors changed on the current branch:
`airbyte-ci connectors --modified build`

#### What it runs

For Python and Low Code connectors:

```mermaid
flowchart TD
    arch(For each platform amd64/arm64)
    connector[Build connector image]
    load[Load to docker host with :dev tag, current platform]
    spec[Get spec]
    arch-->connector-->spec--"if success"-->load
```

For Java connectors:

```mermaid
flowchart TD
    arch(For each platform amd64/arm64)
    distTar[Gradle distTar task run]
    base[Build integration base]
    java_base[Build integration base Java]
    normalization[Build Normalization]
    connector[Build connector image]

    arch-->base-->java_base-->connector
    distTar-->connector
    normalization--"if supports normalization"-->connector

    load[Load to docker host with :dev tag]
    spec[Get spec]
    connector-->spec--"if success"-->load
```

### Options

| Option                | Multiple | Default value  | Description                                                          |
| --------------------- | -------- | -------------- | -------------------------------------------------------------------- |
| `--architecture`/`-a` | True     | Local platform | Defines for which architecture(s) the connector image will be built. |
| `--tag`               | False    | `dev`          | Image tag for the built image.                                       |

### <a id="connectors-publish-command"></a>`connectors publish` command

Run a publish pipeline for one or multiple connectors.
It's mainly purposed for CI use to release a connector update.

### Examples

Publish all connectors modified in the head commit: `airbyte-ci connectors --modified publish`

### Options

| Option                               | Required | Default                         | Mapped environment variable        | Description                                                                                                                                                                               |
| ------------------------------------ | -------- | ------------------------------- | ---------------------------------- | ----------------------------------------------------------------------------------------------------------------------------------------------------------------------------------------- |
| `--pre-release/--main-release`       | False    | `--pre-release`                 |                                    | Whether to publish the pre-release or the main release version of a connector. Defaults to pre-release. For main release you have to set the credentials to interact with the GCS bucket. |
| `--spec-cache-gcs-credentials`       | False    |                                 | `SPEC_CACHE_GCS_CREDENTIALS`       | The service account key to upload files to the GCS bucket hosting spec cache.                                                                                                             |
| `--spec-cache-bucket-name`           | False    |                                 | `SPEC_CACHE_BUCKET_NAME`           | The name of the GCS bucket where specs will be cached.                                                                                                                                    |
| `--metadata-service-gcs-credentials` | False    |                                 | `METADATA_SERVICE_GCS_CREDENTIALS` | The service account key to upload files to the GCS bucket hosting the metadata files.                                                                                                     |
| `--metadata-service-bucket-name`     | False    |                                 | `METADATA_SERVICE_BUCKET_NAME`     | The name of the GCS bucket where metadata files will be uploaded.                                                                                                                         |
| `--slack-webhook`                    | False    |                                 | `SLACK_WEBHOOK`                    | The Slack webhook URL to send notifications to.                                                                                                                                           |
| `--slack-channel`                    | False    |                                 | `SLACK_CHANNEL`                    | The Slack channel name to send notifications to.                                                                                                                                          |
| `--ci-requirements`                  | False    |                                 |                                    | Output the CI requirements as a JSON payload. It is used to determine the CI runner to use.                                                                                               |
| `--python-registry-token`            | False    |                                 | `PYTHON_REGISTRY_TOKEN`            | The API token to authenticate with the registry. For pypi, the `pypi-` prefix needs to be specified      |
| `--python-registry-url`              | False    | https://upload.pypi.org/legacy/ | `PYTHON_REGISTRY_URL`              | The python registry to publish to. Defaults to main pypi                                                 |
| `--python-registry-check-url`        | False    | https://pypi.org/pypi           | `PYTHON_REGISTRY_CHECK_URL`        | The python registry url to check whether a package is published already                                                 |


I've added an empty "Default" column, and you can fill in the default values as needed.

#### What it runs

```mermaid
flowchart TD
    validate[Validate the metadata file]
    check[Check if the connector image already exists]
    build[Build the connector image for all platform variants]
    publish_to_python_registry[Push the connector image to the python registry if enabled]
    upload_spec[Upload connector spec to the spec cache bucket]
    push[Push the connector image from DockerHub, with platform variants]
    pull[Pull the connector image from DockerHub to check SPEC can be run and the image layers are healthy]
    upload_metadata[Upload its metadata file to the metadata service bucket]

    validate-->check-->build-->upload_spec-->publish_to_python_registry-->push-->pull-->upload_metadata
```

#### Python registry publishing

If `remoteRegistries.pypi.enabled` in the connector metadata is set to `true`, the connector will be published to the python registry.
To do so, the `--python-registry-token` and `--python-registry-url` options are used to authenticate with the registry and publish the connector.
If the current version of the connector is already published to the registry, the publish will be skipped (the `--python-registry-check-url` is used for the check).

On a pre-release, the connector will be published as a `.dev<N>` version.


### <a id="connectors-bump_version"></a>`connectors bump_version` command

Bump the version of the selected connectors.

### Examples

Bump source-openweather: `airbyte-ci connectors --name=source-openweather bump_version patch <pr-number> "<changelog-entry>"`

#### Arguments

| Argument              | Description                                                            |
| --------------------- | ---------------------------------------------------------------------- |
| `BUMP_TYPE`           | major, minor or patch                                                  |
| `PULL_REQUEST_NUMBER` | The GitHub pull request number, used in the changelog entry            |
| `CHANGELOG_ENTRY`     | The changelog entry that will get added to the connector documentation |

### <a id="connectors-upgrade_cdk"></a>`connectors upgrade_cdk` command

Upgrade the CDK version of the selected connectors by updating the dependency in the setup.py file.

### Examples

Upgrade for source-openweather: `airbyte-ci connectors --name=source-openweather upgrade_cdk <new-cdk-version>`

#### Arguments

| Argument      | Description                                             |
| ------------- | ------------------------------------------------------- |
| `CDK_VERSION` | CDK version to set (default to the most recent version) |

### <a id="connectors-upgrade_base_image"></a>`connectors upgrade_base_image` command

Modify the selected connector metadata to use the latest base image version.

### Examples

Upgrade the base image for source-openweather: `airbyte-ci connectors --name=source-openweather upgrade_base_image`

### Options

| Option                  | Required | Default | Mapped environment variable | Description                                                                                                     |
| ----------------------- | -------- | ------- | --------------------------- | --------------------------------------------------------------------------------------------------------------- |
| `--docker-hub-username` | True     |         | `DOCKER_HUB_USERNAME`       | Your username to connect to DockerHub. It's used to read the base image registry.                               |
| `--docker-hub-password` | True     |         | `DOCKER_HUB_PASSWORD`       | Your password to connect to DockerHub. It's used to read the base image registry.                               |
| `--set-if-not-exists`   | False    | True    |                             | Whether to set or not the baseImage metadata if no connectorBuildOptions is declared in the connector metadata. |

### <a id="connectors-migrate_to_base_image"></a>`connectors migrate_to_base_image` command

Make a connector using a Dockerfile migrate to the base image by:

- Removing its Dockerfile
- Updating its metadata to use the latest base image version
- Updating its documentation to explain the build process
- Bumping by a patch version

### Examples

Migrate source-openweather to use the base image: `airbyte-ci connectors --name=source-openweather migrate_to_base_image`

### Arguments

| Argument              | Description                                                 |
| --------------------- | ----------------------------------------------------------- |
| `PULL_REQUEST_NUMBER` | The GitHub pull request number, used in the changelog entry |

### <a id="format-subgroup"></a>`format` command subgroup

Available commands:

- `airbyte-ci format check all`
- `airbyte-ci format fix all`

### Options

| Option              | Required | Default | Mapped environment variable | Description                                                                                 |
| ------------------- | -------- | ------- | --------------------------- | ------------------------------------------------------------------------------------------- |
| `--quiet/-q`        | False    | False   |                             | Hide formatter execution details in reporting.                                              |
| `--ci-requirements` | False    |         |                             | Output the CI requirements as a JSON payload. It is used to determine the CI runner to use. |

### Examples

- Check for formatting errors in the repository: `airbyte-ci format check all`
- Fix formatting for only python files: `airbyte-ci format fix python`

### <a id="format-check-command"></a>`format check all` command

This command runs formatting checks, but does not format the code in place. It will exit 1 as soon as a failure is encountered. To fix errors, use `airbyte-ci format fix all`.

Running `airbyte-ci format check` will run checks on all different types of code. Run `airbyte-ci format check --help` for subcommands to check formatting for only certain types of files.

### <a id="format-fix-command"></a>`format fix all` command

This command runs formatting checks and reformats any code that would be reformatted, so it's recommended to stage changes you might have before running this command.

Running `airbyte-ci format fix all` will format all of the different types of code. Run `airbyte-ci format fix --help` for subcommands to format only certain types of files.

### <a id="poetry-subgroup"></a>`poetry` command subgroup

Available commands:

- `airbyte-ci poetry publish`

### Options

| Option           | Required | Default | Mapped environment variable | Description                                                    |
| ---------------- | -------- | ------- | --------------------------- | -------------------------------------------------------------- |
| `--package-path` | True     |         |                             | The path to the python package to execute a poetry command on. |

### Examples

- Publish a python package: `airbyte-ci poetry --package-path=path/to/package publish --publish-name=my-package --publish-version="1.2.3" --python-registry-token="..." --registry-url="http://host.docker.internal:8012/"`

### <a id="format-check-command"></a>`publish` command

This command publishes poetry packages (using `pyproject.toml`) or python packages (using `setup.py`) to a python registry.

For poetry packages, the package name and version can be taken from the `pyproject.toml` file or be specified as options.

#### Options

| Option                    | Required | Default                         | Mapped environment variable | Description                                                                                              |
| ------------------------- | -------- | ------------------------------- | --------------------------- | -------------------------------------------------------------------------------------------------------- |
| `--publish-name`          | False    |                                 |                             | The name of the package. Not required for poetry packages that define it in the `pyproject.toml` file    |
| `--publish-version`       | False    |                                 |                             | The version of the package. Not required for poetry packages that define it in the `pyproject.toml` file |
| `--python-registry-token` | True     |                                 | PYTHON_REGISTRY_TOKEN       | The API token to authenticate with the registry. For pypi, the `pypi-` prefix needs to be specified      |
| `--python-registry-url`   | False    | https://upload.pypi.org/legacy/ | PYTHON_REGISTRY_URL         | The python registry to publish to. Defaults to main pypi                                                 |

### <a id="metadata-validate-command-subgroup"></a>`metadata` command subgroup

Available commands:

- `airbyte-ci metadata deploy orchestrator`

### <a id="metadata-upload-orchestrator"></a>`metadata deploy orchestrator` command

This command deploys the metadata service orchestrator to production.
The `DAGSTER_CLOUD_METADATA_API_TOKEN` environment variable must be set.

#### Example

`airbyte-ci metadata deploy orchestrator`

#### What it runs

```mermaid
flowchart TD
    test[Run orchestrator tests] --> deploy[Deploy orchestrator to Dagster Cloud]
```

### <a id="tests-command"></a>`tests` command

This command runs the Python tests for a airbyte-ci poetry package.

#### Arguments

| Option                | Required | Default | Mapped environment variable | Description                         |
| --------------------- | -------- | ------- | --------------------------- | ----------------------------------- |
| `poetry_package_path` | True     |         |                             | The path to poetry package to test. |

#### Options

| Option                    | Required | Default | Mapped environment variable | Description                                                                                 |
| ------------------------- | -------- | ------- | --------------------------- | ------------------------------------------------------------------------------------------- |
| `-c/--poetry-run-command` | True     | None    |                             | The command to run with `poetry run`                                                        |
| `-e/--pass-env-var`       | False    | None    |                             | Host environment variable that is passed to the container running the poetry command        |
| `--ci-requirements`       | False    |         |                             | Output the CI requirements as a JSON payload. It is used to determine the CI runner to use. |

#### Examples
You can pass multiple `-c/--poetry-run-command` options to run multiple commands.

E.G.: running `pytest` and `mypy`:
`airbyte-ci test airbyte-ci/connectors/pipelines --poetry-run-command='pytest tests' --poetry-run-command='mypy pipelines'`

E.G.: passing the environment variable `GCP_GSM_CREDENTIALS` environment variable to the container running the poetry command:
`airbyte-ci test airbyte-lib --pass-env-var='GCP_GSM_CREDENTIALS'`

E.G.: running `pytest` on a specific test folder:
`airbyte-ci tests airbyte-integrations/bases/connector-acceptance-test --poetry-run-command='pytest tests/unit_tests'`

## Changelog

| Version | PR                                                         | Description                                                                                                                |
| ------- | ---------------------------------------------------------- | -------------------------------------------------------------------------------------------------------------------------- |
<<<<<<< HEAD
=======
| 3.10.1  | [#34756](https://github.com/airbytehq/airbyte/pull/34756)  | Enable connectors tests in draft PRs.                                                                                      |
>>>>>>> 9a67b7fa
| 3.10.0  | [#34606](https://github.com/airbytehq/airbyte/pull/34606)  | Allow configuration of separate check URL to check whether package exists already.                                         |
| 3.9.0   | [#34606](https://github.com/airbytehq/airbyte/pull/34606)  | Allow configuration of python registry URL via environment variable.                                                       |
| 3.8.1   | [#34607](https://github.com/airbytehq/airbyte/pull/34607)  | Improve gradle dependency cache volume protection.                                                                         |
| 3.8.0   | [#34316](https://github.com/airbytehq/airbyte/pull/34316)  | Expose Dagger engine image name in `--ci-requirements` and add `--ci-requirements` to the `airbyte-ci` root command group. |
| 3.7.3   | [#34560](https://github.com/airbytehq/airbyte/pull/34560)  | Simplify Gradle task execution framework by removing local maven repo support.                                             |
| 3.7.2   | [#34555](https://github.com/airbytehq/airbyte/pull/34555)  | Override secret masking in some very specific special cases.                                                               |
| 3.7.1   | [#34441](https://github.com/airbytehq/airbyte/pull/34441)  | Support masked secret scrubbing for java CDK v0.15+                                                                        |
| 3.7.0   | [#34343](https://github.com/airbytehq/airbyte/pull/34343)  | allow running connector upgrade_cdk for java connectors                                                                    |
| 3.6.1   | [#34490](https://github.com/airbytehq/airbyte/pull/34490)  | Fix inconsistent dagger log path typing                                                                                    |
| 3.6.0   | [#34111](https://github.com/airbytehq/airbyte/pull/34111)  | Add python registry publishing                                                                                             |
| 3.5.3   | [#34339](https://github.com/airbytehq/airbyte/pull/34339)  | only do minimal changes on a connector version_bump                                                                        |
| 3.5.2   | [#34381](https://github.com/airbytehq/airbyte/pull/34381)  | Bind a sidecar docker host for `airbyte-ci test`                                                                           |
| 3.5.1   | [#34321](https://github.com/airbytehq/airbyte/pull/34321)  | Upgrade to Dagger 0.9.6 .                                                                                                  |
| 3.5.0   | [#33313](https://github.com/airbytehq/airbyte/pull/33313)  | Pass extra params after Gradle tasks.                                                                                      |
| 3.4.2   | [#34301](https://github.com/airbytehq/airbyte/pull/34301)  | Pass extra params after Gradle tasks.                                                                                      |
| 3.4.1   | [#34067](https://github.com/airbytehq/airbyte/pull/34067)  | Use dagster-cloud 1.5.7 for deploy                                                                                         |
| 3.4.0   | [#34276](https://github.com/airbytehq/airbyte/pull/34276)  | Introduce `--only-step` option for connector tests.                                                                        |
| 3.3.0   | [#34218](https://github.com/airbytehq/airbyte/pull/34218)  | Introduce `--ci-requirements` option for client defined CI runners.                                                        |
| 3.2.0   | [#34050](https://github.com/airbytehq/airbyte/pull/34050)  | Connector test steps can take extra parameters                                                                             |
| 3.1.3   | [#34136](https://github.com/airbytehq/airbyte/pull/34136)  | Fix issue where dagger excludes were not being properly applied                                                            |
| 3.1.2   | [#33972](https://github.com/airbytehq/airbyte/pull/33972)  | Remove secrets scrubbing hack for --is-local and other small tweaks.                                                       |
| 3.1.1   | [#33979](https://github.com/airbytehq/airbyte/pull/33979)  | Fix AssertionError on report existence again                                                                               |
| 3.1.0   | [#33994](https://github.com/airbytehq/airbyte/pull/33994)  | Log more context information in CI.                                                                                        |
| 3.0.2   | [#33987](https://github.com/airbytehq/airbyte/pull/33987)  | Fix type checking issue when running --help                                                                                |
| 3.0.1   | [#33981](https://github.com/airbytehq/airbyte/pull/33981)  | Fix issues with deploying dagster, pin pendulum version in dagster-cli install                                             |
| 3.0.0   | [#33582](https://github.com/airbytehq/airbyte/pull/33582)  | Upgrade to Dagger 0.9.5                                                                                                    |
| 2.14.3  | [#33964](https://github.com/airbytehq/airbyte/pull/33964)  | Reintroduce mypy with fixes for AssertionError on publish and missing report URL on connector test commit status.          |
| 2.14.2  | [#33954](https://github.com/airbytehq/airbyte/pull/33954)  | Revert mypy changes                                                                                                        |
| 2.14.1  | [#33956](https://github.com/airbytehq/airbyte/pull/33956)  | Exclude pnpm lock files from auto-formatting                                                                               |
| 2.14.0  | [#33941](https://github.com/airbytehq/airbyte/pull/33941)  | Enable in-connector normalization in destination-postgres                                                                  |
| 2.13.1  | [#33920](https://github.com/airbytehq/airbyte/pull/33920)  | Report different sentry environments                                                                                       |
| 2.13.0  | [#33784](https://github.com/airbytehq/airbyte/pull/33784)  | Make `airbyte-ci test` able to run any poetry command                                                                      |
| 2.12.0  | [#33313](https://github.com/airbytehq/airbyte/pull/33313)  | Add upgrade CDK command                                                                                                    |
| 2.11.0  | [#32188](https://github.com/airbytehq/airbyte/pull/32188)  | Add -x option to connector test to allow for skipping steps                                                                |
| 2.10.12 | [#33419](https://github.com/airbytehq/airbyte/pull/33419)  | Make ClickPipelineContext handle dagger logging.                                                                           |
| 2.10.11 | [#33497](https://github.com/airbytehq/airbyte/pull/33497)  | Consider nested .gitignore rules in format.                                                                                |
| 2.10.10 | [#33449](https://github.com/airbytehq/airbyte/pull/33449)  | Add generated metadata models to the default format ignore list.                                                           |
| 2.10.9  | [#33370](https://github.com/airbytehq/airbyte/pull/33370)  | Fix bug that broke airbyte-ci test                                                                                         |
| 2.10.8  | [#33249](https://github.com/airbytehq/airbyte/pull/33249)  | Exclude git ignored files from formatting.                                                                                 |
| 2.10.7  | [#33248](https://github.com/airbytehq/airbyte/pull/33248)  | Fix bug which broke airbyte-ci connectors tests when optional DockerHub credentials env vars are not set.                  |
| 2.10.6  | [#33170](https://github.com/airbytehq/airbyte/pull/33170)  | Remove Dagger logs from console output of `format`.                                                                        |
| 2.10.5  | [#33097](https://github.com/airbytehq/airbyte/pull/33097)  | Improve `format` performances, exit with 1 status code when `fix` changes files.                                           |
| 2.10.4  | [#33206](https://github.com/airbytehq/airbyte/pull/33206)  | Add "-y/--yes" Flag to allow preconfirmation of prompts                                                                    |
| 2.10.3  | [#33080](https://github.com/airbytehq/airbyte/pull/33080)  | Fix update failing due to SSL error on install.                                                                            |
| 2.10.2  | [#33008](https://github.com/airbytehq/airbyte/pull/33008)  | Fix local `connector build`.                                                                                               |
| 2.10.1  | [#32928](https://github.com/airbytehq/airbyte/pull/32928)  | Fix BuildConnectorImages constructor.                                                                                      |
| 2.10.0  | [#32819](https://github.com/airbytehq/airbyte/pull/32819)  | Add `--tag` option to connector build.                                                                                     |
| 2.9.0   | [#32816](https://github.com/airbytehq/airbyte/pull/32816)  | Add `--architecture` option to connector build.                                                                            |
| 2.8.1   | [#32999](https://github.com/airbytehq/airbyte/pull/32999)  | Improve Java code formatting speed                                                                                         |
| 2.8.0   | [#31930](https://github.com/airbytehq/airbyte/pull/31930)  | Move pipx install to `airbyte-ci-dev`, and add auto-update feature targeting binary                                        |
| 2.7.3   | [#32847](https://github.com/airbytehq/airbyte/pull/32847)  | Improve --modified behaviour for pull requests.                                                                            |
| 2.7.2   | [#32839](https://github.com/airbytehq/airbyte/pull/32839)  | Revert changes in v2.7.1.                                                                                                  |
| 2.7.1   | [#32806](https://github.com/airbytehq/airbyte/pull/32806)  | Improve --modified behaviour for pull requests.                                                                            |
| 2.7.0   | [#31930](https://github.com/airbytehq/airbyte/pull/31930)  | Merge airbyte-ci-internal into airbyte-ci                                                                                  |
| 2.6.0   | [#31831](https://github.com/airbytehq/airbyte/pull/31831)  | Add `airbyte-ci format` commands, remove connector-specific formatting check                                               |
| 2.5.9   | [#32427](https://github.com/airbytehq/airbyte/pull/32427)  | Re-enable caching for source-postgres                                                                                      |
| 2.5.8   | [#32402](https://github.com/airbytehq/airbyte/pull/32402)  | Set Dagger Cloud token for airbyters only                                                                                  |
| 2.5.7   | [#31628](https://github.com/airbytehq/airbyte/pull/31628)  | Add ClickPipelineContext class                                                                                             |
| 2.5.6   | [#32139](https://github.com/airbytehq/airbyte/pull/32139)  | Test coverage report on Python connector UnitTest.                                                                         |
| 2.5.5   | [#32114](https://github.com/airbytehq/airbyte/pull/32114)  | Create cache mount for `/var/lib/docker` to store images in `dind` context.                                                |
| 2.5.4   | [#32090](https://github.com/airbytehq/airbyte/pull/32090)  | Do not cache `docker login`.                                                                                               |
| 2.5.3   | [#31974](https://github.com/airbytehq/airbyte/pull/31974)  | Fix latest CDK install and pip cache mount on connector install.                                                           |
| 2.5.2   | [#31871](https://github.com/airbytehq/airbyte/pull/31871)  | Deactivate PR comments, add HTML report links to the PR status when its ready.                                             |
| 2.5.1   | [#31774](https://github.com/airbytehq/airbyte/pull/31774)  | Add a docker configuration check on `airbyte-ci` startup.                                                                  |
| 2.5.0   | [#31766](https://github.com/airbytehq/airbyte/pull/31766)  | Support local connectors secrets.                                                                                          |
| 2.4.0   | [#31716](https://github.com/airbytehq/airbyte/pull/31716)  | Enable pre-release publish with local CDK.                                                                                 |
| 2.3.1   | [#31748](https://github.com/airbytehq/airbyte/pull/31748)  | Use AsyncClick library instead of base Click.                                                                              |
| 2.3.0   | [#31699](https://github.com/airbytehq/airbyte/pull/31699)  | Support optional concurrent CAT execution.                                                                                 |
| 2.2.6   | [#31752](https://github.com/airbytehq/airbyte/pull/31752)  | Only authenticate when secrets are available.                                                                              |
| 2.2.5   | [#31718](https://github.com/airbytehq/airbyte/pull/31718)  | Authenticate the sidecar docker daemon to DockerHub.                                                                       |
| 2.2.4   | [#31535](https://github.com/airbytehq/airbyte/pull/31535)  | Improve gradle caching when building java connectors.                                                                      |
| 2.2.3   | [#31688](https://github.com/airbytehq/airbyte/pull/31688)  | Fix failing `CheckBaseImageUse` step when not running on PR.                                                               |
| 2.2.2   | [#31659](https://github.com/airbytehq/airbyte/pull/31659)  | Support builds on x86_64 platform                                                                                          |
| 2.2.1   | [#31653](https://github.com/airbytehq/airbyte/pull/31653)  | Fix CheckBaseImageIsUsed failing on non certified connectors.                                                              |
| 2.2.0   | [#30527](https://github.com/airbytehq/airbyte/pull/30527)  | Add a new check for python connectors to make sure certified connectors use our base image.                                |
| 2.1.1   | [#31488](https://github.com/airbytehq/airbyte/pull/31488)  | Improve `airbyte-ci` start time with Click Lazy load                                                                       |
| 2.1.0   | [#31412](https://github.com/airbytehq/airbyte/pull/31412)  | Run airbyte-ci from any where in airbyte project                                                                           |
| 2.0.4   | [#31487](https://github.com/airbytehq/airbyte/pull/31487)  | Allow for third party connector selections                                                                                 |
| 2.0.3   | [#31525](https://github.com/airbytehq/airbyte/pull/31525)  | Refactor folder structure                                                                                                  |
| 2.0.2   | [#31533](https://github.com/airbytehq/airbyte/pull/31533)  | Pip cache volume by python version.                                                                                        |
| 2.0.1   | [#31545](https://github.com/airbytehq/airbyte/pull/31545)  | Reword the changelog entry when using `migrate_to_base_image`.                                                             |
| 2.0.0   | [#31424](https://github.com/airbytehq/airbyte/pull/31424)  | Remove `airbyte-ci connectors format` command.                                                                             |
| 1.9.4   | [#31478](https://github.com/airbytehq/airbyte/pull/31478)  | Fix running tests for connector-ops package.                                                                               |
| 1.9.3   | [#31457](https://github.com/airbytehq/airbyte/pull/31457)  | Improve the connector documentation for connectors migrated to our base image.                                             |
| 1.9.2   | [#31426](https://github.com/airbytehq/airbyte/pull/31426)  | Concurrent execution of java connectors tests.                                                                             |
| 1.9.1   | [#31455](https://github.com/airbytehq/airbyte/pull/31455)  | Fix `None` docker credentials on publish.                                                                                  |
| 1.9.0   | [#30520](https://github.com/airbytehq/airbyte/pull/30520)  | New commands: `bump_version`, `upgrade_base_image`, `migrate_to_base_image`.                                               |
| 1.8.0   | [#30520](https://github.com/airbytehq/airbyte/pull/30520)  | New commands: `bump_version`, `upgrade_base_image`, `migrate_to_base_image`.                                               |
| 1.7.2   | [#31343](https://github.com/airbytehq/airbyte/pull/31343)  | Bind Pytest integration tests to a dockerhost.                                                                             |
| 1.7.1   | [#31332](https://github.com/airbytehq/airbyte/pull/31332)  | Disable Gradle step caching on source-postgres.                                                                            |
| 1.7.0   | [#30526](https://github.com/airbytehq/airbyte/pull/30526)  | Implement pre/post install hooks support.                                                                                  |
| 1.6.0   | [#30474](https://github.com/airbytehq/airbyte/pull/30474)  | Test connector inside their containers.                                                                                    |
| 1.5.1   | [#31227](https://github.com/airbytehq/airbyte/pull/31227)  | Use python 3.11 in amazoncorretto-bazed gradle containers, run 'test' gradle task instead of 'check'.                      |
| 1.5.0   | [#30456](https://github.com/airbytehq/airbyte/pull/30456)  | Start building Python connectors using our base images.                                                                    |
| 1.4.6   | [ #31087](https://github.com/airbytehq/airbyte/pull/31087) | Throw error if airbyte-ci tools is out of date                                                                             |
| 1.4.5   | [#31133](https://github.com/airbytehq/airbyte/pull/31133)  | Fix bug when building containers using `with_integration_base_java_and_normalization`.                                     |
| 1.4.4   | [#30743](https://github.com/airbytehq/airbyte/pull/30743)  | Add `--disable-report-auto-open` and `--use-host-gradle-dist-tar` to allow gradle integration.                             |
| 1.4.3   | [#30595](https://github.com/airbytehq/airbyte/pull/30595)  | Add --version and version check                                                                                            |
| 1.4.2   | [#30595](https://github.com/airbytehq/airbyte/pull/30595)  | Remove directory name requirement                                                                                          |
| 1.4.1   | [#30595](https://github.com/airbytehq/airbyte/pull/30595)  | Load base migration guide into QA Test container for strict encrypt variants                                               |
| 1.4.0   | [#30330](https://github.com/airbytehq/airbyte/pull/30330)  | Add support for pyproject.toml as the prefered entry point for a connector package                                         |
| 1.3.0   | [#30461](https://github.com/airbytehq/airbyte/pull/30461)  | Add `--use-local-cdk` flag to all connectors commands                                                                      |
| 1.2.3   | [#30477](https://github.com/airbytehq/airbyte/pull/30477)  | Fix a test regression introduced the previous version.                                                                     |
| 1.2.2   | [#30438](https://github.com/airbytehq/airbyte/pull/30438)  | Add workaround to always stream logs properly with --is-local.                                                             |
| 1.2.1   | [#30384](https://github.com/airbytehq/airbyte/pull/30384)  | Java connector test performance fixes.                                                                                     |
| 1.2.0   | [#30330](https://github.com/airbytehq/airbyte/pull/30330)  | Add `--metadata-query` option to connectors command                                                                        |
| 1.1.3   | [#30314](https://github.com/airbytehq/airbyte/pull/30314)  | Stop patching gradle files to make them work with airbyte-ci.                                                              |
| 1.1.2   | [#30279](https://github.com/airbytehq/airbyte/pull/30279)  | Fix correctness issues in layer caching by making atomic execution groupings                                               |
| 1.1.1   | [#30252](https://github.com/airbytehq/airbyte/pull/30252)  | Fix redundancies and broken logic in GradleTask, to speed up the CI runs.                                                  |
| 1.1.0   | [#29509](https://github.com/airbytehq/airbyte/pull/29509)  | Refactor the airbyte-ci test command to run tests on any poetry package.                                                   |
| 1.0.0   | [#28000](https://github.com/airbytehq/airbyte/pull/29232)  | Remove release stages in favor of support level from airbyte-ci.                                                           |
| 0.5.0   | [#28000](https://github.com/airbytehq/airbyte/pull/28000)  | Run connector acceptance tests with dagger-in-dagger.                                                                      |
| 0.4.7   | [#29156](https://github.com/airbytehq/airbyte/pull/29156)  | Improve how we check existence of requirement.txt or setup.py file to not raise early pip install errors.                  |
| 0.4.6   | [#28729](https://github.com/airbytehq/airbyte/pull/28729)  | Use keyword args instead of positional argument for optional paramater in Dagger's API                                     |
| 0.4.5   | [#29034](https://github.com/airbytehq/airbyte/pull/29034)  | Disable Dagger terminal UI when running publish.                                                                           |
| 0.4.4   | [#29064](https://github.com/airbytehq/airbyte/pull/29064)  | Make connector modified files a frozen set.                                                                                |
| 0.4.3   | [#29033](https://github.com/airbytehq/airbyte/pull/29033)  | Disable dependency scanning for Java connectors.                                                                           |
| 0.4.2   | [#29030](https://github.com/airbytehq/airbyte/pull/29030)  | Make report path always have the same prefix: `airbyte-ci/`.                                                               |
| 0.4.1   | [#28855](https://github.com/airbytehq/airbyte/pull/28855)  | Improve the selected connectors detection for connectors commands.                                                         |
| 0.4.0   | [#28947](https://github.com/airbytehq/airbyte/pull/28947)  | Show Dagger Cloud run URLs in CI                                                                                           |
| 0.3.2   | [#28789](https://github.com/airbytehq/airbyte/pull/28789)  | Do not consider empty reports as successfull.                                                                              |
| 0.3.1   | [#28938](https://github.com/airbytehq/airbyte/pull/28938)  | Handle 5 status code on MetadataUpload as skipped                                                                          |
| 0.3.0   | [#28869](https://github.com/airbytehq/airbyte/pull/28869)  | Enable the Dagger terminal UI on local `airbyte-ci` execution                                                              |
| 0.2.3   | [#28907](https://github.com/airbytehq/airbyte/pull/28907)  | Make dagger-in-dagger work for `airbyte-ci tests` command                                                                  |
| 0.2.2   | [#28897](https://github.com/airbytehq/airbyte/pull/28897)  | Sentry: Ignore error logs without exceptions from reporting                                                                |
| 0.2.1   | [#28767](https://github.com/airbytehq/airbyte/pull/28767)  | Improve pytest step result evaluation to prevent false negative/positive.                                                  |
| 0.2.0   | [#28857](https://github.com/airbytehq/airbyte/pull/28857)  | Add the `airbyte-ci tests` command to run the test suite on any `airbyte-ci` poetry package.                               |
| 0.1.1   | [#28858](https://github.com/airbytehq/airbyte/pull/28858)  | Increase the max duration of Connector Package install to 20mn.                                                            |
| 0.1.0   |                                                            | Alpha version not in production yet. All the commands described in this doc are available.                                 |

## More info

This project is owned by the Connectors Operations team.
We share project updates and remaining stories before its release to production in this [EPIC](https://github.com/airbytehq/airbyte/issues/24403).

# Troubleshooting

## Commands

### `make tools.airbyte-ci.check`

This command checks if the `airbyte-ci` command is appropriately installed.

### `make tools.airbyte-ci.clean`

This command removes the `airbyte-ci` command from your system.

## Common issues

### `airbyte-ci` is not found

If you get the following error when running `airbyte-ci`:

```bash
$ airbyte-ci
zsh: command not found: airbyte-ci
```

It means that the `airbyte-ci` command is not in your PATH.

Try running

```bash
make make tools.airbyte-ci.check
```

For some hints on how to fix this.

But when in doubt it can be best to run

```bash
make tools.airbyte-ci.clean
```

Then reinstall the CLI with

```bash
make tools.airbyte-ci.install
```

## Development

### `airbyte-ci` is not found

To fix this, you can either:

- Ensure that airbyte-ci is installed with pipx. Run `pipx list` to check if airbyte-ci is installed.
- Run `pipx ensurepath` to add the pipx binary directory to your PATH.
- Add the pipx binary directory to your PATH manually. The pipx binary directory is usually `~/.local/bin`.

### python3.10 not found

If you get the following error when running `pipx install --editable --force --python=python3.10 airbyte-ci/connectors/pipelines/`:

```bash
$ pipx install --editable --force --python=python3.10 airbyte-ci/connectors/pipelines/
Error: Python 3.10 not found on your system.
```

It means that you don't have Python 3.10 installed on your system.

To fix this, you can either:

- Install Python 3.10 with pyenv. Run `pyenv install 3.10` to install the latest Python version.
- Install Python 3.10 with your system package manager. For instance, on Ubuntu you can run `sudo apt install python3.10`.
- Ensure that Python 3.10 is in your PATH. Run `which python3.10` to check if Python 3.10 is installed and in your PATH.

### Any type of pipeline failure

First you should check that the version of the CLI you are using is the latest one.
You can check the version of the CLI with the `--version` option:

```bash
$ airbyte-ci --version
airbyte-ci, version 0.1.0
```

and compare it with the version in the pyproject.toml file:

```bash
$ cat airbyte-ci/connectors/pipelines/pyproject.toml | grep version
```

If you get any type of pipeline failure, you can run the pipeline with the `--show-dagger-logs` option to get more information about the failure.

```bash
$ airbyte-ci --show-dagger-logs connectors --name=source-pokeapi test
```

and when in doubt, you can reinstall the CLI with the `--force` option:

```bash
$ pipx reinstall pipelines --force
```<|MERGE_RESOLUTION|>--- conflicted
+++ resolved
@@ -610,10 +610,7 @@
 
 | Version | PR                                                         | Description                                                                                                                |
 | ------- | ---------------------------------------------------------- | -------------------------------------------------------------------------------------------------------------------------- |
-<<<<<<< HEAD
-=======
 | 3.10.1  | [#34756](https://github.com/airbytehq/airbyte/pull/34756)  | Enable connectors tests in draft PRs.                                                                                      |
->>>>>>> 9a67b7fa
 | 3.10.0  | [#34606](https://github.com/airbytehq/airbyte/pull/34606)  | Allow configuration of separate check URL to check whether package exists already.                                         |
 | 3.9.0   | [#34606](https://github.com/airbytehq/airbyte/pull/34606)  | Allow configuration of python registry URL via environment variable.                                                       |
 | 3.8.1   | [#34607](https://github.com/airbytehq/airbyte/pull/34607)  | Improve gradle dependency cache volume protection.                                                                         |
