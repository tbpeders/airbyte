# Airbyte CI CLI

## What is it?

`airbyte-ci` is a command line interface to run CI/CD pipelines. The goal of this CLI is to offer
developers a tool to run these pipelines locally and in a CI context with the same guarantee. It can
prevent unnecessary commit -> push cycles developers typically go through when they when to test
their changes against a remote CI. This is made possible thanks to the use of
[Dagger](https://dagger.io), a CI/CD engine relying on Docker Buildkit to provide reproducible
builds. Our pipeline are declared with Python code, the main entrypoint is
[here](https://github.com/airbytehq/airbyte/blob/master/airbyte-ci/connector_ops/connector_ops/pipelines/commands/airbyte_ci.py).
This documentation should be helpful for both local and CI use of the CLI. We indeed
[power connector testing in the CI with this CLI](https://github.com/airbytehq/airbyte/blob/master/.github/workflows/connector_integration_test_single_dagger.yml#L78).

## How to install

### Requirements

- A running Docker engine with version >= 20.10.23

## Install or Update

The recommended way to install `airbyte-ci` is using the [Makefile](../../../Makefile).

```sh
# from the root of the airbyte repository
make tools.airbyte-ci.install
```

### Setting up connector secrets access

If you plan to use Airbyte CI to run CAT (Connector Acceptance Tests), we recommend setting up GSM
access so that Airbyte CI can pull remote secrets from GSM. For setup instructions, see the CI
Credentials package (which Airbyte CI uses under the hood) README's
[Get GSM Access](https://github.com/airbytehq/airbyte/blob/master/airbyte-ci/connectors/ci_credentials/README.md#get-gsm-access)
instructions.

### Updating the airbyte-ci tool

To reinstall airbyte-ci, run the following command:

```sh
airbyte-ci update
```

or if that fails, you can reinstall it with the following command:

```sh
# from the root of the airbyte repository
make tools.airbyte-ci.install
```

## Checking the airbyte-ci install

To check that airbyte-ci is installed correctly, run the following command:

```sh
make tools.airbyte-ci.check
```

## Cleaning the airbyte-ci install

To clean the airbyte-ci install, run the following command:

```sh
make tools.airbyte-ci.clean
```

## Disabling telemetry

We collect anonymous usage data to help improve the tool. If you would like to disable this, you can
set the `AIRBYTE_CI_DISABLE_TELEMETRY` environment variable to `true`.

## Installation for development

#### Pre-requisites

- Poetry >= 1.1.8
- Python >= 3.10

#### Installation

If you are developing on pipelines, we recommend installing airbyte-ci with poetry:

```bash
cd airbyte-ci/connectors/pipelines/
poetry install
poetry shell
cd ../../
```

**Alternatively**, you can install airbyte-ci with pipx so that the entrypoint is available in your
PATH:

```bash
make tools.airbyte-ci.install
```

However, this will not automatically install the dependencies for the local dependencies of
airbyte-ci, or respect the lockfile.

Its often best to use the `poetry` steps instead.

#### Running Tests

From `airbyte-ci/connectors/pipelines`:

```bash
poetry run pytest tests
```

You can also run a subset of tests:

```bash
poetry run pytest pipelines/models/steps.py
```

More options, such as running test by keyword matching, are available - see the
[pytest CLI documentation](https://docs.pytest.org/en/6.2.x/usage.html) for all the available
options.```

#### Checking Code Format (Pipelines)

```bash
poetry run ruff check pipelines
```

## Commands reference

At this point you can run `airbyte-ci` commands.

- [Airbyte CI CLI](#airbyte-ci-cli)
  - [What is it?](#what-is-it)
  - [How to install](#how-to-install)
    - [Requirements](#requirements)
  - [Install or Update](#install-or-update)
    - [Setting up connector secrets access](#setting-up-connector-secrets-access)
    - [Updating the airbyte-ci tool](#updating-the-airbyte-ci-tool)
  - [Checking the airbyte-ci install](#checking-the-airbyte-ci-install)
  - [Cleaning the airbyte-ci install](#cleaning-the-airbyte-ci-install)
  - [Disabling telemetry](#disabling-telemetry)
  - [Installation for development](#installation-for-development)
      - [Pre-requisites](#pre-requisites)
      - [Installation](#installation)
      - [Running Tests](#running-tests)
      - [Checking Code Format (Pipelines)](#checking-code-format-pipelines)
  - [Commands reference](#commands-reference)
    - [`airbyte-ci` command group](#airbyte-ci-command-group)
      - [Options](#options)
    - [`connectors` command subgroup](#connectors-command-subgroup)
      - [Options](#options-1)
    - [`connectors list` command](#connectors-list-command)
      - [Examples](#examples)
    - [`connectors test` command](#connectors-test-command)
      - [Examples](#examples-1)
      - [What it runs](#what-it-runs)
      - [Options](#options-2)
      - [Extra parameters](#extra-parameters)
    - [`connectors build` command](#connectors-build-command)
      - [What it runs](#what-it-runs-1)
    - [Options](#options-3)
    - [`connectors publish` command](#connectors-publish-command)
    - [Examples](#examples-2)
    - [Options](#options-4)
      - [What it runs](#what-it-runs-2)
      - [Python registry publishing](#python-registry-publishing)
    - [`connectors up-to-date` command](#connectors-up-to-date-command)
    - [Examples](#examples-3)
    - [Other things it could do](#other-things-it-could-do)
    - [`connectors bump-version` command](#connectors-bump-version-command)
    - [Examples](#examples-4)
      - [Arguments](#arguments)
    - [`connectors upgrade_cdk` command](#connectors-upgrade_cdk-command)
    - [Examples](#examples-5)
      - [Arguments](#arguments-1)
    - [`connectors migrate-to-base-image` command](#connectors-migrate-to-base-image-command)
      - [Examples](#examples-6)
    - [`connectors migrate-to-poetry` command](#connectors-migrate-to-poetry-command)
      - [Examples](#examples-7)
    - [`connectors migrate-to-inline-schemas` command](#connectors-migrate-to-inline-schemas-command)
      - [Examples](#examples-8)
    - [`connectors pull-request` command](#connectors-pull-request-command)
      - [Examples](#examples-9)
    - [`format` command subgroup](#format-command-subgroup)
    - [Options](#options-6)
    - [Examples](#examples-10)
    - [`format check all` command](#format-check-all-command)
    - [`format fix all` command](#format-fix-all-command)
    - [`poetry` command subgroup](#poetry-command-subgroup)
    - [Options](#options-7)
    - [Examples](#examples-11)
    - [`publish` command](#publish-command)
      - [Options](#options-8)
    - [`metadata` command subgroup](#metadata-command-subgroup)
    - [`metadata deploy orchestrator` command](#metadata-deploy-orchestrator-command)
      - [Example](#example)
      - [What it runs](#what-it-runs-3)
    - [`tests` command](#tests-command)
      - [Options](#options-9)
      - [Examples](#examples-12)
    - [`migrate-to-manifest-only` command](#migrate-to-manifest-only-command)
      - [Examples](#examples-13)
  - [Changelog](#changelog)
  - [More info](#more-info)
- [Troubleshooting](#troubleshooting)
  - [Commands](#commands)
    - [`make tools.airbyte-ci.check`](#make-toolsairbyte-cicheck)
    - [`make tools.airbyte-ci.clean`](#make-toolsairbyte-ciclean)
  - [Common issues](#common-issues)
    - [`airbyte-ci` is not found](#airbyte-ci-is-not-found)
  - [Development](#development)
    - [`airbyte-ci` is not found](#airbyte-ci-is-not-found-1)
    - [python3.10 not found](#python310-not-found)
    - [Any type of pipeline failure](#any-type-of-pipeline-failure)

### <a id="airbyte-ci-command-group"></a>`airbyte-ci` command group

**The main command group option has sensible defaults. In local use cases you're not likely to pass
options to the `airbyte-ci` command group.**

#### Options

| Option                                         | Default value                   | Mapped environment variable   | Description                                                                                 |
| ---------------------------------------------- | ------------------------------- | ----------------------------- | ------------------------------------------------------------------------------------------- |
| `--yes/--y`                                    | False                           |                               | Agrees to all prompts.                                                                      |
| `--yes-auto-update/--no-auto-update`           | True                            |                               | Agrees to the auto update prompts.                                                          |
| `--enable-update-check/--disable-update-check` | True                            |                               | Turns on the update check feature                                                           |
| `--enable-dagger-run/--disable-dagger-run`     | `--enable-dagger-run`           |                               | Disables the Dagger terminal UI.                                                            |
| `--is-local/--is-ci`                           | `--is-local`                    |                               | Determines the environment in which the CLI runs: local environment or CI environment.      |
| `--git-branch`                                 | The checked out git branch name | `CI_GIT_BRANCH`               | The git branch on which the pipelines will run.                                             |
| `--git-revision`                               | The current branch head         | `CI_GIT_REVISION`             | The commit hash on which the pipelines will run.                                            |
| `--diffed-branch`                              | `master`                        |                               | Branch to which the git diff will happen to detect new or modified files.                   |
| `--gha-workflow-run-id`                        |                                 |                               | GHA CI only - The run id of the GitHub action workflow                                      |
| `--ci-context`                                 | `manual`                        |                               | The current CI context: `manual` for manual run, `pull-request`, `nightly_builds`, `master` |
| `--pipeline-start-timestamp`                   | Current epoch time              | `CI_PIPELINE_START_TIMESTAMP` | Start time of the pipeline as epoch time. Used for pipeline run duration computation.       |
| `--show-dagger-logs/--hide-dagger-logs`        | `--hide-dagger-logs`            |                               | Flag to show or hide the dagger logs.                                                       |

### <a id="connectors-command-subgroup"></a>`connectors` command subgroup

Available commands:

- `airbyte-ci connectors test`: Run tests for one or multiple connectors.
- `airbyte-ci connectors build`: Build docker images for one or multiple connectors.
- `airbyte-ci connectors publish`: Publish a connector to Airbyte's DockerHub.

#### Options

| Option                                                         | Multiple | Default value                    | Mapped Environment Variable | Description                                                                                                                                                                                                                                                                                                                                                                                                                                                                               |
| -------------------------------------------------------------- | -------- | -------------------------------- | --------------------------- | ----------------------------------------------------------------------------------------------------------------------------------------------------------------------------------------------------------------------------------------------------------------------------------------------------------------------------------------------------------------------------------------------------------------------------------------------------------------------------------------- |
| `--use-remote-secrets/--use-local-secrets`                     | False    |                                  |                             | If --use-remote-secrets, connectors configuration will be pulled from Google Secret Manager. Requires the `GCP_GSM_CREDENTIALS` environment variable to be set with a service account with permission to read GSM secrets. If --use-local-secrets the connector configuration will be read from the local connector `secrets` folder. If this flag is not used and a `GCP_GSM_CREDENTIALS` environment variable is set remote secrets will be used, local secrets will be used otherwise. |
| `--name`                                                       | True     |                                  |                             | Select a specific connector for which the pipeline will run. Can be used multiple times to select multiple connectors. The expected name is the connector technical name. e.g. `source-pokeapi`                                                                                                                                                                                                                                                                                           |
| `--support-level`                                              | True     |                                  |                             | Select connectors with a specific support level: `community`, `certified`. Can be used multiple times to select multiple support levels.                                                                                                                                                                                                                                                                                                                                                  |
| `--metadata-query`                                             | False    |                                  |                             | Filter connectors by the `data` field in the metadata file using a [simpleeval](https://github.com/danthedeckie/simpleeval) query. e.g. 'data.ab_internal.ql == 200'                                                                                                                                                                                                                                                                                                                      |
| `--use-local-cdk`                                              | False    | False                            |                             | Build with the airbyte-cdk from the local repository. " "This is useful for testing changes to the CDK.                                                                                                                                                                                                                                                                                                                                                                                   |
| `--language`                                                   | True     |                                  |                             | Select connectors with a specific language: `python`, `low-code`, `java`. Can be used multiple times to select multiple languages.                                                                                                                                                                                                                                                                                                                                                        |
| `--modified`                                                   | False    | False                            |                             | Run the pipeline on only the modified connectors on the branch or previous commit (depends on the pipeline implementation).                                                                                                                                                                                                                                                                                                                                                               |
| `--concurrency`                                                | False    | 5                                |                             | Control the number of connector pipelines that can run in parallel. Useful to speed up pipelines or control their resource usage.                                                                                                                                                                                                                                                                                                                                                         |
| `--metadata-change-only/--not-metadata-change-only`            | False    | `--not-metadata-change-only`     |                             | Only run the pipeline on connectors with changes on their metadata.yaml file.                                                                                                                                                                                                                                                                                                                                                                                                             |
| `--enable-dependency-scanning / --disable-dependency-scanning` | False    | ` --disable-dependency-scanning` |                             | When enabled the dependency scanning will be performed to detect the connectors to select according to a dependency change.                                                                                                                                                                                                                                                                                                                                                               |
| `--docker-hub-username`                                        |          |                                  | DOCKER_HUB_USERNAME         | Your username to connect to DockerHub. Required for the publish subcommand.                                                                                                                                                                                                                                                                                                                                                                                                               |
| `--docker-hub-password`                                        |          |                                  | DOCKER_HUB_PASSWORD         | Your password to connect to DockerHub. Required for the publish subcommand.                                                                                                                                                                                                                                                                                                                                                                                                               |

### <a id="connectors-list-command"></a>`connectors list` command

Retrieve the list of connectors satisfying the provided filters.

#### Examples

List all connectors:

`airbyte-ci connectors list`

List certified connectors:

`airbyte-ci connectors --support-level=certified list`

List connectors changed on the current branch:

`airbyte-ci connectors --modified list`

List connectors with a specific language:

`airbyte-ci connectors --language=python list`

List connectors with multiple filters:

`airbyte-ci connectors --language=low-code --support-level=certified list`

### <a id="connectors-test-command"></a>`connectors test` command

Run a test pipeline for one or multiple connectors.

#### Examples

Test a single connector: `airbyte-ci connectors --name=source-pokeapi test`

Test multiple connectors: `airbyte-ci connectors --name=source-pokeapi --name=source-bigquery test`

Test certified connectors: `airbyte-ci connectors --support-level=certified test`

Test connectors changed on the current branch: `airbyte-ci connectors --modified test`

Run acceptance test only on the modified connectors, just run its full refresh tests:
`airbyte-ci connectors --modified test --only-step="acceptance" --acceptance.-k=test_full_refresh`

#### What it runs

```mermaid
flowchart TD
    entrypoint[[For each selected connector]]
    subgraph static ["Static code analysis"]
      qa[Run QA checks]
      sem["Check version follows semantic versionning"]
      incr["Check version is incremented"]
      metadata_validation["Run metadata validation on metadata.yaml"]
      sem --> incr
    end
    subgraph tests ["Tests"]
        build[Build connector docker image]
        unit[Run unit tests]
        integration[Run integration tests]
        pyairbyte_validation[Run PyAirbyte validation tests]
        cat[Run connector acceptance tests]
        secret[Load connector configuration]

        unit-->secret
        unit-->build
        secret-->integration
        secret-->cat
        secret-->pyairbyte_validation
        build-->integration
        build-->cat
    end
    entrypoint-->static
    entrypoint-->tests
    report["Build test report"]
    tests-->report
    static-->report
```

#### Options

| Option                                                  | Multiple | Default value | Description                                                                                                                                                                                              |
| ------------------------------------------------------- | -------- | ------------- | -------------------------------------------------------------------------------------------------------------------------------------------------------------------------------------------------------- |
| `--skip-step/-x`                                        | True     |               | Skip steps by id e.g. `-x unit -x acceptance`                                                                                                                                                            |
| `--only-step/-k`                                        | True     |               | Only run specific steps by id e.g. `-k unit -k acceptance`                                                                                                                                               |
| `--fail-fast`                                           | False    | False         | Abort after any tests fail, rather than continuing to run additional tests. Use this setting to confirm a known bug is fixed (or not), or when you only require a pass/fail result.                      |
| `--code-tests-only`                                     | True     | False         | Skip any tests not directly related to code updates. For instance, metadata checks, version bump checks, changelog verification, etc. Use this setting to help focus on code quality during development. |
| `--concurrent-cat`                                      | False    | False         | Make CAT tests run concurrently using pytest-xdist. Be careful about source or destination API rate limits.                                                                                              |
| `--<step-id>.<extra-parameter>=<extra-parameter-value>` | True     |               | You can pass extra parameters for specific test steps. More details in the extra parameters section below                                                                                                |
| `--ci-requirements`                                     | False    |               |                                                                                                                                                                                                          | Output the CI requirements as a JSON payload. It is used to determine the CI runner to use.

Note:

- The above options are implemented for Java connectors but may not be available for Python
  connectors. If an option is not supported, the pipeline will not fail but instead the 'default'
  behavior will be executed.

#### Extra parameters

You can pass extra parameters to the following steps:

- `unit`
- `integration`
- `acceptance`

This allows you to override the default parameters of these steps. For example, you can only run the
`test_read` test of the acceptance test suite with:
`airbyte-ci connectors --name=source-pokeapi test --acceptance.-k=test_read` Here the `-k` parameter
is passed to the pytest command running acceptance tests. Please keep in mind that the extra
parameters are not validated by the CLI: if you pass an invalid parameter, you'll face a late
failure during the pipeline execution.

### <a id="connectors-build-command"></a>`connectors build` command

Run a build pipeline for one or multiple connectors and export the built docker image to the local
docker host. It's mainly purposed for local use.

Build a single connector: `airbyte-ci connectors --name=source-pokeapi build`

Build a single connector with a custom image tag:
`airbyte-ci connectors --name=source-pokeapi build --tag=my-custom-tag`

Build a single connector for multiple architectures:
`airbyte-ci connectors --name=source-pokeapi build --architecture=linux/amd64 --architecture=linux/arm64`

You will get:

- `airbyte/source-pokeapi:dev-linux-amd64`
- `airbyte/source-pokeapi:dev-linux-arm64`

Build multiple connectors:
`airbyte-ci connectors --name=source-pokeapi --name=source-bigquery build`

Build certified connectors: `airbyte-ci connectors --support-level=certified build`

Build connectors changed on the current branch: `airbyte-ci connectors --modified build`

#### What it runs

For Python and Low Code connectors:

```mermaid
flowchart TD
    arch(For each platform amd64/arm64)
    connector[Build connector image]
    load[Load to docker host with :dev tag, current platform]
    spec[Get spec]
    arch-->connector-->spec--"if success"-->load
```

For Java connectors:

```mermaid
flowchart TD
    arch(For each platform amd64/arm64)
    distTar[Gradle distTar task run]
    base[Build integration base]
    java_base[Build integration base Java]
    normalization[Build Normalization]
    connector[Build connector image]

    arch-->base-->java_base-->connector
    distTar-->connector
    normalization--"if supports normalization"-->connector

    load[Load to docker host with :dev tag]
    spec[Get spec]
    connector-->spec--"if success"-->load
```

### Options

| Option                | Multiple | Default value  | Description                                                          |
| --------------------- | -------- | -------------- | -------------------------------------------------------------------- |
| `--architecture`/`-a` | True     | Local platform | Defines for which architecture(s) the connector image will be built. |
| `--tag`               | False    | `dev`          | Image tag for the built image.                                       |

### <a id="connectors-publish-command"></a>`connectors publish` command

Run a publish pipeline for one or multiple connectors. It's mainly purposed for CI use to release a
connector update.

### Examples

Publish all connectors modified in the head commit: `airbyte-ci connectors --modified publish`

### Options

| Option                               | Required | Default                         | Mapped environment variable        | Description                                                                                                                                                                               |
| ------------------------------------ | -------- | ------------------------------- | ---------------------------------- | ----------------------------------------------------------------------------------------------------------------------------------------------------------------------------------------- |
| `--pre-release/--main-release`       | False    | `--pre-release`                 |                                    | Whether to publish the pre-release or the main release version of a connector. Defaults to pre-release. For main release you have to set the credentials to interact with the GCS bucket. |
| `--spec-cache-gcs-credentials`       | False    |                                 | `SPEC_CACHE_GCS_CREDENTIALS`       | The service account key to upload files to the GCS bucket hosting spec cache.                                                                                                             |
| `--spec-cache-bucket-name`           | False    |                                 | `SPEC_CACHE_BUCKET_NAME`           | The name of the GCS bucket where specs will be cached.                                                                                                                                    |
| `--metadata-service-gcs-credentials` | False    |                                 | `METADATA_SERVICE_GCS_CREDENTIALS` | The service account key to upload files to the GCS bucket hosting the metadata files.                                                                                                     |
| `--metadata-service-bucket-name`     | False    |                                 | `METADATA_SERVICE_BUCKET_NAME`     | The name of the GCS bucket where metadata files will be uploaded.                                                                                                                         |
| `--slack-webhook`                    | False    |                                 | `SLACK_WEBHOOK`                    | The Slack webhook URL to send notifications to.                                                                                                                                           |
| `--slack-channel`                    | False    |                                 | `SLACK_CHANNEL`                    | The Slack channel name to send notifications to.                                                                                                                                          |
| `--ci-requirements`                  | False    |                                 |                                    | Output the CI requirements as a JSON payload. It is used to determine the CI runner to use.                                                                                               |
| `--python-registry-token`            | False    |                                 | `PYTHON_REGISTRY_TOKEN`            | The API token to authenticate with the registry. For pypi, the `pypi-` prefix needs to be specified                                                                                       |
| `--python-registry-url`              | False    | https://upload.pypi.org/legacy/ | `PYTHON_REGISTRY_URL`              | The python registry to publish to. Defaults to main pypi                                                                                                                                  |
| `--python-registry-check-url`        | False    | https://pypi.org/pypi           | `PYTHON_REGISTRY_CHECK_URL`        | The python registry url to check whether a package is published already                                                                                                                   |

I've added an empty "Default" column, and you can fill in the default values as needed.

#### What it runs

```mermaid
flowchart TD
    validate[Validate the metadata file]
    check[Check if the connector image already exists]
    build[Build the connector image for all platform variants]
    publish_to_python_registry[Push the connector image to the python registry if enabled]
    upload_spec[Upload connector spec to the spec cache bucket]
    push[Push the connector image from DockerHub, with platform variants]
    pull[Pull the connector image from DockerHub to check SPEC can be run and the image layers are healthy]
    upload_metadata[Upload its metadata file to the metadata service bucket]

    validate-->check-->build-->upload_spec-->publish_to_python_registry-->push-->pull-->upload_metadata
```

#### Python registry publishing

If `remoteRegistries.pypi.enabled` in the connector metadata is set to `true`, the connector will be
published to the python registry. To do so, the `--python-registry-token` and
`--python-registry-url` options are used to authenticate with the registry and publish the
connector. If the current version of the connector is already published to the registry, the publish
will be skipped (the `--python-registry-check-url` is used for the check).

On a pre-release, the connector will be published as a `.dev<N>` version.

The `remoteRegistries.pypi.packageName` field holds the name of the used package name. It should be
set to `airbyte-source-<package name>`. Certified Python connectors are required to have PyPI
publishing enabled.

An example `remoteRegistries` entry in a connector `metadata.yaml` looks like this:

```yaml
remoteRegistries:
  pypi:
    enabled: true
    packageName: airbyte-source-pokeapi
```

### <a id="connectors-up-to-date"></a>`connectors up-to-date` command

Meant to be run on a cron script.

Actions:

- Set the latest base image version on selected connectors
- Run `poetry update` on selected connectors
- Bump the connector version and update the changelog
- Open a PR with the changes, set `auto-merge` label on it.

```
Usage: airbyte-ci connectors up-to-date [OPTIONS]

Options:
  --no-bump    Don't bump the version or changelog.
  --dep TEXT  Give a specific set of `poetry add` dependencies to update. For
              example: --dep airbyte-cdk==0.80.0 --dep pytest@^6.2
  --open-reports    Auto open reports in the browser.
  --create-prs      Create pull requests for each updated connector.
  --auto-merge    Set the auto-merge label on created PRs.
  --help      Show this message and exit.
```

### Examples

Get source-openweather up to date. If there are changes, bump the version and add to changelog:

- `airbyte-ci connectors --name=source-openweather up-to-date`: upgrades main dependecies
- `airbyte-ci connectors --name=source-openweather up-to-date`
- `airbyte-ci connectors --name=source-openweather up-to-date --create-prs`: make a pull request for it
- `airbyte-ci connectors --name=source-openweather up-to-date --no-bump`: don't change the version or changelog


### <a id="connectors-bump-version"></a>`connectors bump-version` command

Bump the version of the selected connectors.
A placeholder will be added to the changelog file for the new entry PR number.
Use the `connectors pull-request` command to create a PR, it will update the changelog entry with the PR number.

### Examples

Bump source-openweather:
`airbyte-ci connectors --name=source-openweather bump-version patch "<changelog-entry>"`

#### Arguments

| Argument          | Description                                                            |
| ----------------- | ---------------------------------------------------------------------- |
| `BUMP_TYPE`       | major, minor or patch                                                  |
| `CHANGELOG_ENTRY` | The changelog entry that will get added to the connector documentation |

#### Options

| Option      | Description                                                                               |
| ----------- | ----------------------------------------------------------------------------------------- |
| --pr-number | Explicitly set the PR number in the changelog entry, a placeholder will be set otherwise. |

### <a id="connectors-upgrade-cdk"></a>`connectors upgrade-cdk` command

Updates the CDK version of the selected connectors.
For Python connectors, sets the `airbyte-cdk` dependency in `pyproject.toml` and refreshes the lockfile, updating only essential dependencies.

### Examples

`airbyte-ci connectors --language=python upgrade-cdk` -> Updates all python connectors to the caret range of the latest version.
`airbyte-ci connectors --name=source-openweather upgrade-cdk "3.0.0"` -> Pins source-openweather to version 3.0.0
`airbyte-ci connectors --modified upgrade-cdk "<4"` -> Updates all modified connectors to the highest available version of major version 3.x.x

#### Arguments

| Argument      | Description                                                               |
| ------------- | ------------------------------------------------------------------------- |
| `CDK_VERSION` | CDK version constraint to set (default to `^{most_recent_patch_version}`) |

#### Notes

When using < (less than) or > (greater than) for the `CDK_VERSION` argument, it must be wrapped in quotation marks ("<3"). Otherwise the shell (zsh or bash) will interprete these characters as redirection operators.

### <a id="connectors-migrate-to-base-image"></a>`connectors migrate-to-base-image` command

Make a connector using a Dockerfile migrate to the base image by:

- Removing its Dockerfile
- Updating its metadata to use the latest base image version
- Updating its documentation to explain the build process
- Bumping by a patch version

#### Examples

Migrate source-openweather to use the base image:
`airbyte-ci connectors --name=source-openweather migrate-to-base-image`

### <a id="connectors-migrate-to-poetry"></a>`connectors migrate-to-poetry` command

Migrate connectors the poetry package manager.

#### Examples

Migrate source-openweather to use the base image:
`airbyte-ci connectors --name=source-openweather migrate-to-poetry`
`airbyte-ci connectors --name=source-openweather migrate-to-poetry --changelog --bump patch`

### <a id="connectors-migrate-to-inline-schemas"></a>`connectors migrate-to-inline-schemas` command

Migrate `.json` schemas into `manifest.yaml` files, when present.

```
Usage: airbyte-ci connectors migrate-to-inline-schemas [OPTIONS]

Options:
  --report  Auto open report browser.
  --help    Show this message and exit.
```

#### Examples

Migrate source-quickbooks to use inline schemas:
`airbyte-ci connectors --name=source-quickbooks migrate-to-inline-schemas`

### <a id="connectors-pull-request"></a>`connectors pull-request` command

Makes a pull request for all changed connectors. If the branch already exists, it will update the existing one.

```
Usage: airbyte-ci connectors pull-request [OPTIONS]

Options:
  -m, --message TEXT          Commit message and pull request title and
                              changelog (if enabled).  [required]
  -b, --branch_id TEXT        update a branch named <branch_id>/<connector-
                              name> instead generating one from the message.
                              [required]
  --report                    Auto open report browser.
  --title TEXT                Title of the PR to be created or edited
                              (optional - defaults to message or no change).
  --body TEXT                 Body of the PR to be created or edited (optional
                              - defaults to empty or not change).
  --help                      Show this message and exit.
```

#### Examples

Make a PR for all changes, bump the version and make a changelog in those PRs. They will be on the branch ci_update/round2/<connector-name>:
`airbyte-ci connectors --modified pull-request -m "upgrading connectors" -b ci_update/round2`

Do it just for a few connectors:
`airbyte-ci connectors --name source-aha --name source-quickbooks pull-request -m "upgrading connectors" -b ci_update/round2`

You can also set or set/change the title or body of the PR:
`airbyte-ci connectors --name source-aha --name source-quickbooks pull-request -m "upgrading connectors" -b ci_update/round2 --title "New title" --body "full body\n\ngoes here"`

### <a id="format-subgroup"></a>`format` command subgroup

Available commands:

- `airbyte-ci format check all`
- `airbyte-ci format fix all`

### Options

| Option              | Required | Default | Mapped environment variable | Description                                                                                 |
| ------------------- | -------- | ------- | --------------------------- | ------------------------------------------------------------------------------------------- |
| `--quiet/-q`        | False    | False   |                             | Hide formatter execution details in reporting.                                              |
| `--ci-requirements` | False    |         |                             | Output the CI requirements as a JSON payload. It is used to determine the CI runner to use. |

### Examples

- Check for formatting errors in the repository: `airbyte-ci format check all`
- Fix formatting for only python files: `airbyte-ci format fix python`

### <a id="format-check-command"></a>`format check all` command

This command runs formatting checks, but does not format the code in place. It will exit 1 as soon
as a failure is encountered. To fix errors, use `airbyte-ci format fix all`.

Running `airbyte-ci format check` will run checks on all different types of code. Run
`airbyte-ci format check --help` for subcommands to check formatting for only certain types of
files.

### <a id="format-fix-command"></a>`format fix all` command

This command runs formatting checks and reformats any code that would be reformatted, so it's
recommended to stage changes you might have before running this command.

Running `airbyte-ci format fix all` will format all of the different types of code. Run
`airbyte-ci format fix --help` for subcommands to format only certain types of files.

### <a id="poetry-subgroup"></a>`poetry` command subgroup

Available commands:

- `airbyte-ci poetry publish`

### Options

| Option           | Required | Default | Mapped environment variable | Description                                                    |
| ---------------- | -------- | ------- | --------------------------- | -------------------------------------------------------------- |
| `--package-path` | True     |         |                             | The path to the python package to execute a poetry command on. |

### Examples

- Publish a python package:
  `airbyte-ci poetry --package-path=path/to/package publish --publish-name=my-package --publish-version="1.2.3" --python-registry-token="..." --registry-url="http://host.docker.internal:8012/"`

### <a id="format-check-command"></a>`publish` command

This command publishes poetry packages (using `pyproject.toml`) or python packages (using
`setup.py`) to a python registry.

For poetry packages, the package name and version can be taken from the `pyproject.toml` file or be
specified as options.

#### Options

| Option                    | Required | Default                         | Mapped environment variable | Description                                                                                              |
| ------------------------- | -------- | ------------------------------- | --------------------------- | -------------------------------------------------------------------------------------------------------- |
| `--publish-name`          | False    |                                 |                             | The name of the package. Not required for poetry packages that define it in the `pyproject.toml` file    |
| `--publish-version`       | False    |                                 |                             | The version of the package. Not required for poetry packages that define it in the `pyproject.toml` file |
| `--python-registry-token` | True     |                                 | PYTHON_REGISTRY_TOKEN       | The API token to authenticate with the registry. For pypi, the `pypi-` prefix needs to be specified      |
| `--python-registry-url`   | False    | https://upload.pypi.org/legacy/ | PYTHON_REGISTRY_URL         | The python registry to publish to. Defaults to main pypi                                                 |

### <a id="metadata-validate-command-subgroup"></a>`metadata` command subgroup

Available commands:

- `airbyte-ci metadata deploy orchestrator`

### <a id="metadata-upload-orchestrator"></a>`metadata deploy orchestrator` command

This command deploys the metadata service orchestrator to production. The
`DAGSTER_CLOUD_METADATA_API_TOKEN` environment variable must be set.

#### Example

`airbyte-ci metadata deploy orchestrator`

#### What it runs

```mermaid
flowchart TD
    test[Run orchestrator tests] --> deploy[Deploy orchestrator to Dagster Cloud]
```

### <a id="tests-command"></a>`tests` command

This command runs the poe tasks declared in the `[tool.airbyte-ci]` section of our internal poetry
packages. Feel free to checkout this
[Pydantic model](https://github.com/airbytehq/airbyte/blob/main/airbyte-ci/connectors/pipelines/pipelines/airbyte_ci/test/models.py#L9)
to see the list of available options in `[tool.airbyte-ci]` section.

You can find the list of internal packages
[here](https://github.com/airbytehq/airbyte/blob/master/airbyte-ci/connectors/pipelines/pipelines/airbyte_ci/test/__init__.py#L1)

#### Options

| Option                     | Required | Multiple | Description                                                                                 |
| -------------------------- | -------- | -------- | ------------------------------------------------------------------------------------------- |
| `--poetry-package-path/-p` | False    | True     | Poetry packages path to run the poe tasks for.                                              |
| `--modified`               | False    | False    | Run poe tasks of modified internal poetry packages.                                         |
| `--ci-requirements`        | False    | False    | Output the CI requirements as a JSON payload. It is used to determine the CI runner to use. |

#### Examples

You can pass multiple `--poetry-package-path` options to run poe tasks.

E.G.: running Poe tasks on the modified internal packages of the current branch:
`airbyte-ci test --modified`

### <a id="migrate-to-manifest-only-command"></a>`migrate-to-manifest-only` command

This command migrates valid connectors to the `manifest-only` format. It contains three steps:

1. Check -> Validates whether a connector is a candidate for the migration. If not, the operation will be skipped.
2. Strip -> Strips out all unneccessary files/folders, leaving only the root-level manifest, metadata, icon, and acceptance/integration test files
3. Update -> Updates the connector's metadata and test-config, and generates a templated README

#### Examples

```bash
airbyte-ci connectors --name=source-pokeapi migrate-to-manifest-only
airbyte-ci connectors --language=low-code migrate-to-manifest-only
```

## Changelog

| Version | PR                                                         | Description                                                                                                                  |
| ------- | ---------------------------------------------------------- | ---------------------------------------------------------------------------------------------------------------------------- |
<<<<<<< HEAD
| 4.27.0  | [#42576](https://github.com/airbytehq/airbyte/pull/42576)  | New command: `migrate-to-manifest-only`                                                                                      |
=======
| 4.26.1  | [#42905](https://github.com/airbytehq/airbyte/pull/42905)  | Rename the docker cache volume to avoid using the corrupted previous volume.                                                 |
>>>>>>> 2b6b9a8e
| 4.26.0  | [#42849](https://github.com/airbytehq/airbyte/pull/42849)  | Send publish failures messages to `#connector-publish-failures`                                                              |
| 4.25.4  | [#42463](https://github.com/airbytehq/airbyte/pull/42463)  | Add validation before live test runs                                                                                         |
| 4.25.3  | [#42437](https://github.com/airbytehq/airbyte/pull/42437)  | Ugrade-cdk: Update to work with Python connectors using poetry                                                               |
| 4.25.2  | [#42077](https://github.com/airbytehq/airbyte/pull/42077)  | Live/regression tests: add status check for regression test runs                                                             |
| 4.25.1  | [#42410](https://github.com/airbytehq/airbyte/pull/42410)  | Live/regression tests: disable approval requirement on forks                                                                 |
| 4.25.0  | [#42044](https://github.com/airbytehq/airbyte/pull/42044)  | Live/regression tests: add support for selecting from a subset of connections                                                |
| 4.24.3  | [#42040](https://github.com/airbytehq/airbyte/pull/42040)  | Always send regression test approval status check; skip on auto-merge PRs.                                                   |
| 4.24.2  | [#41676](https://github.com/airbytehq/airbyte/pull/41676)  | Send regression test approval status check when skipped.                                                                     |
| 4.24.1  | [#41642](https://github.com/airbytehq/airbyte/pull/41642)  | Use the AIRBYTE_GITHUB_REPO environment variable to run airbyte-ci in other repos.                                           |
| 4.24.0  | [#41627](https://github.com/airbytehq/airbyte/pull/41627)  | Require manual regression test approval for certified connectors                                                             |
| 4.23.1  | [#41541](https://github.com/airbytehq/airbyte/pull/41541)  | Add support for submodule use-case.                                                                                          |
| 4.23.0  | [#39906](https://github.com/airbytehq/airbyte/pull/39906)  | Add manifest only build pipeline                                                                                             |
| 4.22.0  | [#41623](https://github.com/airbytehq/airbyte/pull/41623)  | Make `airbyte-ci` run on private forks.                                                                                      |
| 4.21.1  | [#41029](https://github.com/airbytehq/airbyte/pull/41029)  | `up-to-date`: mount local docker config to `Syft` to pull private images and benefit from increased DockerHub rate limits.   |
| 4.21.0  | [#40547](https://github.com/airbytehq/airbyte/pull/40547)  | Make bump-version accept a `--pr-number` option.                                                                             |
| 4.20.3  | [#40754](https://github.com/airbytehq/airbyte/pull/40754)  | Accept and ignore additional args in `migrate-to-poetry` pipeline                                                            |
| 4.20.2  | [#40709](https://github.com/airbytehq/airbyte/pull/40709)  | Fix use of GH token.                                                                                                         |
| 4.20.1  | [#40698](https://github.com/airbytehq/airbyte/pull/40698)  | Add live tests evaluation mode options.                                                                                      |
| 4.20.0  | [#38816](https://github.com/airbytehq/airbyte/pull/38816)  | Add command for running all live tests (validation + regression).                                                            |
| 4.19.0  | [#39600](https://github.com/airbytehq/airbyte/pull/39600)  | Productionize the `up-to-date` command                                                                                       |
| 4.18.3  | [#39341](https://github.com/airbytehq/airbyte/pull/39341)  | Fix `--use-local-cdk` option: change `no-deps` to `force-reinstall`                                                          |
| 4.18.2  | [#39483](https://github.com/airbytehq/airbyte/pull/39483)  | Skip IncrementalAcceptanceTests when AcceptanceTests succeed.                                                                |
| 4.18.1  | [#39457](https://github.com/airbytehq/airbyte/pull/39457)  | Make slugify consistent with live-test                                                                                       |
| 4.18.0  | [#39366](https://github.com/airbytehq/airbyte/pull/39366)  | Implement IncrementalAcceptance tests to only fail CI on community connectors when there's an Acceptance tests regression.   |
| 4.17.0  | [#39321](https://github.com/airbytehq/airbyte/pull/39321)  | Bust the java connector build cache flow to get fresh yum packages on a daily basis.                                         |
| 4.16.0  | [#38772](https://github.com/airbytehq/airbyte/pull/38232)  | Add pipeline to replace usage of AirbyteLogger.                                                                              |
| 4.15.7  | [#38772](https://github.com/airbytehq/airbyte/pull/38772)  | Fix regression test connector image retrieval.                                                                               |
| 4.15.6  | [#38783](https://github.com/airbytehq/airbyte/pull/38783)  | Fix a variable access error with `repo_dir` in the `bump-version` command.                                                   |
| 4.15.5  | [#38732](https://github.com/airbytehq/airbyte/pull/38732)  | Update metadata deploy pipeline to 3.10                                                                                      |
| 4.15.4  | [#38646](https://github.com/airbytehq/airbyte/pull/38646)  | Make airbyte-ci able to test external repos.                                                                                 |
| 4.15.3  | [#38645](https://github.com/airbytehq/airbyte/pull/38645)  | Fix typo preventing correct secret mounting on Python connectors integration tests.                                          |
| 4.15.2  | [#38628](https://github.com/airbytehq/airbyte/pull/38628)  | Introduce ConnectorTestContext to avoid trying fetching connector secret in the PublishContext.                              |
| 4.15.1  | [#38615](https://github.com/airbytehq/airbyte/pull/38615)  | Do not eagerly fetch connector secrets.                                                                                      |
| 4.15.0  | [#38322](https://github.com/airbytehq/airbyte/pull/38322)  | Introduce a SecretStore abstraction to fetch connector secrets from metadata files.                                          |
| 4.14.1  | [#38582](https://github.com/airbytehq/airbyte/pull/38582)  | Fixed bugs in `up-to-date` flags, `pull-request` version change logic.                                                       |
| 4.14.0  | [#38281](https://github.com/airbytehq/airbyte/pull/38281)  | Conditionally run test suites according to `connectorTestSuitesOptions` in metadata files.                                   |
| 4.13.3  | [#38221](https://github.com/airbytehq/airbyte/pull/38221)  | Add dagster cloud dev deployment pipeline opitions                                                                           |
| 4.13.2  | [#38246](https://github.com/airbytehq/airbyte/pull/38246)  | Remove invalid connector test step options.                                                                                  |
| 4.13.1  | [#38020](https://github.com/airbytehq/airbyte/pull/38020)  | Add `auto_merge` as an internal package to test.                                                                             |
| 4.13.0  | [#32715](https://github.com/airbytehq/airbyte/pull/32715)  | Tag connector metadata with git info                                                                                         |
| 4.12.7  | [#37787](https://github.com/airbytehq/airbyte/pull/37787)  | Remove requirements on dockerhub credentials to run QA checks.                                                               |
| 4.12.6  | [#36497](https://github.com/airbytehq/airbyte/pull/36497)  | Add airbyte-cdk to list of poetry packages for testing                                                                       |
| 4.12.5  | [#37785](https://github.com/airbytehq/airbyte/pull/37785)  | Set the `--yes-auto-update` flag to `True` by default.                                                                       |
| 4.12.4  | [#37786](https://github.com/airbytehq/airbyte/pull/37786)  | (fixed 4.12.2): Do not upload dagger log to GCP when no credentials are available.                                           |
| 4.12.3  | [#37783](https://github.com/airbytehq/airbyte/pull/37783)  | Revert 4.12.2                                                                                                                |
| 4.12.2  | [#37778](https://github.com/airbytehq/airbyte/pull/37778)  | Do not upload dagger log to GCP when no credentials are available.                                                           |
| 4.12.1  | [#37765](https://github.com/airbytehq/airbyte/pull/37765)  | Relax the required env var to run in CI and handle their absence gracefully.                                                 |
| 4.12.0  | [#37690](https://github.com/airbytehq/airbyte/pull/37690)  | Pass custom CI status name in `connectors test`                                                                              |
| 4.11.0  | [#37641](https://github.com/airbytehq/airbyte/pull/37641)  | Updates to run regression tests in GitHub Actions.                                                                           |
| 4.10.5  | [#37641](https://github.com/airbytehq/airbyte/pull/37641)  | Reintroduce changes from 4.10.0 with a fix.                                                                                  |
| 4.10.4  | [#37641](https://github.com/airbytehq/airbyte/pull/37641)  | Temporarily revert changes from version 4.10.0                                                                               |
| 4.10.3  | [#37615](https://github.com/airbytehq/airbyte/pull/37615)  | Fix `KeyError` when running `migrate-to-poetry`                                                                              |
| 4.10.2  | [#37614](https://github.com/airbytehq/airbyte/pull/37614)  | Fix `UnboundLocalError: local variable 'add_changelog_entry_result' referenced before assignment` in `migrate-to-base-image` |
| 4.10.1  | [#37622](https://github.com/airbytehq/airbyte/pull/37622)  | Temporarily disable regression tests in CI                                                                                   |
| 4.10.0  | [#37616](https://github.com/airbytehq/airbyte/pull/37616)  | Improve modified files comparison when the target branch is from a fork.                                                     |
| 4.9.0   | [#37440](https://github.com/airbytehq/airbyte/pull/37440)  | Run regression tests with `airbyte-ci connectors test`                                                                       |
| 4.8.0   | [#37404](https://github.com/airbytehq/airbyte/pull/37404)  | Accept a `git-repo-url` option on the `airbyte-ci` root command to checkout forked repo.                                     |
| 4.7.4   | [#37485](https://github.com/airbytehq/airbyte/pull/37485)  | Allow java connectors to be written in kotlin.                                                                               |
| 4.7.3   | [#37101](https://github.com/airbytehq/airbyte/pull/37101)  | Pin PyAirbyte version.                                                                                                       |
| 4.7.2   | [#36962](https://github.com/airbytehq/airbyte/pull/36962)  | Re-enable connector dependencies upload on publish.                                                                          |
| 4.7.1   | [#36961](https://github.com/airbytehq/airbyte/pull/36961)  | Temporarily disable python connectors dependencies upload until we find a schema the data team can work with.                |
| 4.7.0   | [#36892](https://github.com/airbytehq/airbyte/pull/36892)  | Upload Python connectors dependencies list to GCS on publish.                                                                |
| 4.6.5   | [#36722](https://github.com/airbytehq/airbyte/pull/36527)  | Fix incorrect pipeline names                                                                                                 |
| 4.6.4   | [#36480](https://github.com/airbytehq/airbyte/pull/36480)  | Burst the Gradle Task cache if a new CDK version was released                                                                |
| 4.6.3   | [#36527](https://github.com/airbytehq/airbyte/pull/36527)  | Handle extras as well as groups in `airbyte ci test` [poetry packages]                                                       |
| 4.6.2   | [#36220](https://github.com/airbytehq/airbyte/pull/36220)  | Allow using `migrate-to-base-image` without PULL_REQUEST_NUMBER                                                              |
| 4.6.1   | [#36319](https://github.com/airbytehq/airbyte/pull/36319)  | Fix `ValueError` related to PR number in migrate-to-poetry                                                                   |
| 4.6.0   | [#35583](https://github.com/airbytehq/airbyte/pull/35583)  | Implement the `airbyte-ci connectors migrate-to-poetry` command.                                                             |
| 4.5.4   | [#36206](https://github.com/airbytehq/airbyte/pull/36206)  | Revert poetry cache removal during nightly builds                                                                            |
| 4.5.3   | [#34586](https://github.com/airbytehq/airbyte/pull/34586)  | Extract connector changelog modification logic into its own class                                                            |
| 4.5.2   | [#35802](https://github.com/airbytehq/airbyte/pull/35802)  | Fix bug with connectors bump-version command                                                                                 |
| 4.5.1   | [#35786](https://github.com/airbytehq/airbyte/pull/35786)  | Declare `live_tests` as an internal poetry package.                                                                          |
| 4.5.0   | [#35784](https://github.com/airbytehq/airbyte/pull/35784)  | Format command supports kotlin                                                                                               |
| 4.4.0   | [#35317](https://github.com/airbytehq/airbyte/pull/35317)  | Augment java connector reports to include full logs and junit test results                                                   |
| 4.3.2   | [#35536](https://github.com/airbytehq/airbyte/pull/35536)  | Make QA checks run correctly on `*-strict-encrypt` connectors.                                                               |
| 4.3.1   | [#35437](https://github.com/airbytehq/airbyte/pull/35437)  | Do not run QA checks on publish, just MetadataValidation.                                                                    |
| 4.3.0   | [#35438](https://github.com/airbytehq/airbyte/pull/35438)  | Optionally disable telemetry with environment variable.                                                                      |
| 4.2.4   | [#35325](https://github.com/airbytehq/airbyte/pull/35325)  | Use `connectors_qa` for QA checks and remove redundant checks.                                                               |
| 4.2.3   | [#35322](https://github.com/airbytehq/airbyte/pull/35322)  | Declare `connectors_qa` as an internal package for testing.                                                                  |
| 4.2.2   | [#35364](https://github.com/airbytehq/airbyte/pull/35364)  | Fix connector tests following gradle changes in #35307.                                                                      |
| 4.2.1   | [#35204](https://github.com/airbytehq/airbyte/pull/35204)  | Run `poetry check` before `poetry install` on poetry package install.                                                        |
| 4.2.0   | [#35103](https://github.com/airbytehq/airbyte/pull/35103)  | Java 21 support.                                                                                                             |
| 4.1.4   | [#35039](https://github.com/airbytehq/airbyte/pull/35039)  | Fix bug which prevented gradle test reports from being added.                                                                |
| 4.1.3   | [#35010](https://github.com/airbytehq/airbyte/pull/35010)  | Use `poetry install --no-root` in the builder container.                                                                     |
| 4.1.2   | [#34945](https://github.com/airbytehq/airbyte/pull/34945)  | Only install main dependencies when running poetry install.                                                                  |
| 4.1.1   | [#34430](https://github.com/airbytehq/airbyte/pull/34430)  | Speed up airbyte-ci startup (and airbyte-ci format).                                                                         |
| 4.1.0   | [#34923](https://github.com/airbytehq/airbyte/pull/34923)  | Include gradle test reports in HTML connector test report.                                                                   |
| 4.0.0   | [#34736](https://github.com/airbytehq/airbyte/pull/34736)  | Run poe tasks declared in internal poetry packages.                                                                          |
| 3.10.4  | [#34867](https://github.com/airbytehq/airbyte/pull/34867)  | Remove connector ops team                                                                                                    |
| 3.10.3  | [#34836](https://github.com/airbytehq/airbyte/pull/34836)  | Add check for python registry publishing enabled for certified python sources.                                               |
| 3.10.2  | [#34044](https://github.com/airbytehq/airbyte/pull/34044)  | Add pypi validation testing.                                                                                                 |
| 3.10.1  | [#34756](https://github.com/airbytehq/airbyte/pull/34756)  | Enable connectors tests in draft PRs.                                                                                        |
| 3.10.0  | [#34606](https://github.com/airbytehq/airbyte/pull/34606)  | Allow configuration of separate check URL to check whether package exists already.                                           |
| 3.9.0   | [#34606](https://github.com/airbytehq/airbyte/pull/34606)  | Allow configuration of python registry URL via environment variable.                                                         |
| 3.8.1   | [#34607](https://github.com/airbytehq/airbyte/pull/34607)  | Improve gradle dependency cache volume protection.                                                                           |
| 3.8.0   | [#34316](https://github.com/airbytehq/airbyte/pull/34316)  | Expose Dagger engine image name in `--ci-requirements` and add `--ci-requirements` to the `airbyte-ci` root command group.   |
| 3.7.3   | [#34560](https://github.com/airbytehq/airbyte/pull/34560)  | Simplify Gradle task execution framework by removing local maven repo support.                                               |
| 3.7.2   | [#34555](https://github.com/airbytehq/airbyte/pull/34555)  | Override secret masking in some very specific special cases.                                                                 |
| 3.7.1   | [#34441](https://github.com/airbytehq/airbyte/pull/34441)  | Support masked secret scrubbing for java CDK v0.15+                                                                          |
| 3.7.0   | [#34343](https://github.com/airbytehq/airbyte/pull/34343)  | allow running connector upgrade_cdk for java connectors                                                                      |
| 3.6.1   | [#34490](https://github.com/airbytehq/airbyte/pull/34490)  | Fix inconsistent dagger log path typing                                                                                      |
| 3.6.0   | [#34111](https://github.com/airbytehq/airbyte/pull/34111)  | Add python registry publishing                                                                                               |
| 3.5.3   | [#34339](https://github.com/airbytehq/airbyte/pull/34339)  | only do minimal changes on a connector version_bump                                                                          |
| 3.5.2   | [#34381](https://github.com/airbytehq/airbyte/pull/34381)  | Bind a sidecar docker host for `airbyte-ci test`                                                                             |
| 3.5.1   | [#34321](https://github.com/airbytehq/airbyte/pull/34321)  | Upgrade to Dagger 0.9.6 .                                                                                                    |
| 3.5.0   | [#33313](https://github.com/airbytehq/airbyte/pull/33313)  | Pass extra params after Gradle tasks.                                                                                        |
| 3.4.2   | [#34301](https://github.com/airbytehq/airbyte/pull/34301)  | Pass extra params after Gradle tasks.                                                                                        |
| 3.4.1   | [#34067](https://github.com/airbytehq/airbyte/pull/34067)  | Use dagster-cloud 1.5.7 for deploy                                                                                           |
| 3.4.0   | [#34276](https://github.com/airbytehq/airbyte/pull/34276)  | Introduce `--only-step` option for connector tests.                                                                          |
| 3.3.0   | [#34218](https://github.com/airbytehq/airbyte/pull/34218)  | Introduce `--ci-requirements` option for client defined CI runners.                                                          |
| 3.2.0   | [#34050](https://github.com/airbytehq/airbyte/pull/34050)  | Connector test steps can take extra parameters                                                                               |
| 3.1.3   | [#34136](https://github.com/airbytehq/airbyte/pull/34136)  | Fix issue where dagger excludes were not being properly applied                                                              |
| 3.1.2   | [#33972](https://github.com/airbytehq/airbyte/pull/33972)  | Remove secrets scrubbing hack for --is-local and other small tweaks.                                                         |
| 3.1.1   | [#33979](https://github.com/airbytehq/airbyte/pull/33979)  | Fix AssertionError on report existence again                                                                                 |
| 3.1.0   | [#33994](https://github.com/airbytehq/airbyte/pull/33994)  | Log more context information in CI.                                                                                          |
| 3.0.2   | [#33987](https://github.com/airbytehq/airbyte/pull/33987)  | Fix type checking issue when running --help                                                                                  |
| 3.0.1   | [#33981](https://github.com/airbytehq/airbyte/pull/33981)  | Fix issues with deploying dagster, pin pendulum version in dagster-cli install                                               |
| 3.0.0   | [#33582](https://github.com/airbytehq/airbyte/pull/33582)  | Upgrade to Dagger 0.9.5                                                                                                      |
| 2.14.3  | [#33964](https://github.com/airbytehq/airbyte/pull/33964)  | Reintroduce mypy with fixes for AssertionError on publish and missing report URL on connector test commit status.            |
| 2.14.2  | [#33954](https://github.com/airbytehq/airbyte/pull/33954)  | Revert mypy changes                                                                                                          |
| 2.14.1  | [#33956](https://github.com/airbytehq/airbyte/pull/33956)  | Exclude pnpm lock files from auto-formatting                                                                                 |
| 2.14.0  | [#33941](https://github.com/airbytehq/airbyte/pull/33941)  | Enable in-connector normalization in destination-postgres                                                                    |
| 2.13.1  | [#33920](https://github.com/airbytehq/airbyte/pull/33920)  | Report different sentry environments                                                                                         |
| 2.13.0  | [#33784](https://github.com/airbytehq/airbyte/pull/33784)  | Make `airbyte-ci test` able to run any poetry command                                                                        |
| 2.12.0  | [#33313](https://github.com/airbytehq/airbyte/pull/33313)  | Add upgrade CDK command                                                                                                      |
| 2.11.0  | [#32188](https://github.com/airbytehq/airbyte/pull/32188)  | Add -x option to connector test to allow for skipping steps                                                                  |
| 2.10.12 | [#33419](https://github.com/airbytehq/airbyte/pull/33419)  | Make ClickPipelineContext handle dagger logging.                                                                             |
| 2.10.11 | [#33497](https://github.com/airbytehq/airbyte/pull/33497)  | Consider nested .gitignore rules in format.                                                                                  |
| 2.10.10 | [#33449](https://github.com/airbytehq/airbyte/pull/33449)  | Add generated metadata models to the default format ignore list.                                                             |
| 2.10.9  | [#33370](https://github.com/airbytehq/airbyte/pull/33370)  | Fix bug that broke airbyte-ci test                                                                                           |
| 2.10.8  | [#33249](https://github.com/airbytehq/airbyte/pull/33249)  | Exclude git ignored files from formatting.                                                                                   |
| 2.10.7  | [#33248](https://github.com/airbytehq/airbyte/pull/33248)  | Fix bug which broke airbyte-ci connectors tests when optional DockerHub credentials env vars are not set.                    |
| 2.10.6  | [#33170](https://github.com/airbytehq/airbyte/pull/33170)  | Remove Dagger logs from console output of `format`.                                                                          |
| 2.10.5  | [#33097](https://github.com/airbytehq/airbyte/pull/33097)  | Improve `format` performances, exit with 1 status code when `fix` changes files.                                             |
| 2.10.4  | [#33206](https://github.com/airbytehq/airbyte/pull/33206)  | Add "-y/--yes" Flag to allow preconfirmation of prompts                                                                      |
| 2.10.3  | [#33080](https://github.com/airbytehq/airbyte/pull/33080)  | Fix update failing due to SSL error on install.                                                                              |
| 2.10.2  | [#33008](https://github.com/airbytehq/airbyte/pull/33008)  | Fix local `connector build`.                                                                                                 |
| 2.10.1  | [#32928](https://github.com/airbytehq/airbyte/pull/32928)  | Fix BuildConnectorImages constructor.                                                                                        |
| 2.10.0  | [#32819](https://github.com/airbytehq/airbyte/pull/32819)  | Add `--tag` option to connector build.                                                                                       |
| 2.9.0   | [#32816](https://github.com/airbytehq/airbyte/pull/32816)  | Add `--architecture` option to connector build.                                                                              |
| 2.8.1   | [#32999](https://github.com/airbytehq/airbyte/pull/32999)  | Improve Java code formatting speed                                                                                           |
| 2.8.0   | [#31930](https://github.com/airbytehq/airbyte/pull/31930)  | Move pipx install to `airbyte-ci-dev`, and add auto-update feature targeting binary                                          |
| 2.7.3   | [#32847](https://github.com/airbytehq/airbyte/pull/32847)  | Improve --modified behaviour for pull requests.                                                                              |
| 2.7.2   | [#32839](https://github.com/airbytehq/airbyte/pull/32839)  | Revert changes in v2.7.1.                                                                                                    |
| 2.7.1   | [#32806](https://github.com/airbytehq/airbyte/pull/32806)  | Improve --modified behaviour for pull requests.                                                                              |
| 2.7.0   | [#31930](https://github.com/airbytehq/airbyte/pull/31930)  | Merge airbyte-ci-internal into airbyte-ci                                                                                    |
| 2.6.0   | [#31831](https://github.com/airbytehq/airbyte/pull/31831)  | Add `airbyte-ci format` commands, remove connector-specific formatting check                                                 |
| 2.5.9   | [#32427](https://github.com/airbytehq/airbyte/pull/32427)  | Re-enable caching for source-postgres                                                                                        |
| 2.5.8   | [#32402](https://github.com/airbytehq/airbyte/pull/32402)  | Set Dagger Cloud token for airbyters only                                                                                    |
| 2.5.7   | [#31628](https://github.com/airbytehq/airbyte/pull/31628)  | Add ClickPipelineContext class                                                                                               |
| 2.5.6   | [#32139](https://github.com/airbytehq/airbyte/pull/32139)  | Test coverage report on Python connector UnitTest.                                                                           |
| 2.5.5   | [#32114](https://github.com/airbytehq/airbyte/pull/32114)  | Create cache mount for `/var/lib/docker` to store images in `dind` context.                                                  |
| 2.5.4   | [#32090](https://github.com/airbytehq/airbyte/pull/32090)  | Do not cache `docker login`.                                                                                                 |
| 2.5.3   | [#31974](https://github.com/airbytehq/airbyte/pull/31974)  | Fix latest CDK install and pip cache mount on connector install.                                                             |
| 2.5.2   | [#31871](https://github.com/airbytehq/airbyte/pull/31871)  | Deactivate PR comments, add HTML report links to the PR status when its ready.                                               |
| 2.5.1   | [#31774](https://github.com/airbytehq/airbyte/pull/31774)  | Add a docker configuration check on `airbyte-ci` startup.                                                                    |
| 2.5.0   | [#31766](https://github.com/airbytehq/airbyte/pull/31766)  | Support local connectors secrets.                                                                                            |
| 2.4.0   | [#31716](https://github.com/airbytehq/airbyte/pull/31716)  | Enable pre-release publish with local CDK.                                                                                   |
| 2.3.1   | [#31748](https://github.com/airbytehq/airbyte/pull/31748)  | Use AsyncClick library instead of base Click.                                                                                |
| 2.3.0   | [#31699](https://github.com/airbytehq/airbyte/pull/31699)  | Support optional concurrent CAT execution.                                                                                   |
| 2.2.6   | [#31752](https://github.com/airbytehq/airbyte/pull/31752)  | Only authenticate when secrets are available.                                                                                |
| 2.2.5   | [#31718](https://github.com/airbytehq/airbyte/pull/31718)  | Authenticate the sidecar docker daemon to DockerHub.                                                                         |
| 2.2.4   | [#31535](https://github.com/airbytehq/airbyte/pull/31535)  | Improve gradle caching when building java connectors.                                                                        |
| 2.2.3   | [#31688](https://github.com/airbytehq/airbyte/pull/31688)  | Fix failing `CheckBaseImageUse` step when not running on PR.                                                                 |
| 2.2.2   | [#31659](https://github.com/airbytehq/airbyte/pull/31659)  | Support builds on x86_64 platform                                                                                            |
| 2.2.1   | [#31653](https://github.com/airbytehq/airbyte/pull/31653)  | Fix CheckBaseImageIsUsed failing on non certified connectors.                                                                |
| 2.2.0   | [#30527](https://github.com/airbytehq/airbyte/pull/30527)  | Add a new check for python connectors to make sure certified connectors use our base image.                                  |
| 2.1.1   | [#31488](https://github.com/airbytehq/airbyte/pull/31488)  | Improve `airbyte-ci` start time with Click Lazy load                                                                         |
| 2.1.0   | [#31412](https://github.com/airbytehq/airbyte/pull/31412)  | Run airbyte-ci from any where in airbyte project                                                                             |
| 2.0.4   | [#31487](https://github.com/airbytehq/airbyte/pull/31487)  | Allow for third party connector selections                                                                                   |
| 2.0.3   | [#31525](https://github.com/airbytehq/airbyte/pull/31525)  | Refactor folder structure                                                                                                    |
| 2.0.2   | [#31533](https://github.com/airbytehq/airbyte/pull/31533)  | Pip cache volume by python version.                                                                                          |
| 2.0.1   | [#31545](https://github.com/airbytehq/airbyte/pull/31545)  | Reword the changelog entry when using `migrate-to-base-image`.                                                               |
| 2.0.0   | [#31424](https://github.com/airbytehq/airbyte/pull/31424)  | Remove `airbyte-ci connectors format` command.                                                                               |
| 1.9.4   | [#31478](https://github.com/airbytehq/airbyte/pull/31478)  | Fix running tests for connector-ops package.                                                                                 |
| 1.9.3   | [#31457](https://github.com/airbytehq/airbyte/pull/31457)  | Improve the connector documentation for connectors migrated to our base image.                                               |
| 1.9.2   | [#31426](https://github.com/airbytehq/airbyte/pull/31426)  | Concurrent execution of java connectors tests.                                                                               |
| 1.9.1   | [#31455](https://github.com/airbytehq/airbyte/pull/31455)  | Fix `None` docker credentials on publish.                                                                                    |
| 1.9.0   | [#30520](https://github.com/airbytehq/airbyte/pull/30520)  | New commands: `bump-version`, `upgrade_base_image`, `migrate-to-base-image`.                                                 |
| 1.8.0   | [#30520](https://github.com/airbytehq/airbyte/pull/30520)  | New commands: `bump-version`, `upgrade_base_image`, `migrate-to-base-image`.                                                 |
| 1.7.2   | [#31343](https://github.com/airbytehq/airbyte/pull/31343)  | Bind Pytest integration tests to a dockerhost.                                                                               |
| 1.7.1   | [#31332](https://github.com/airbytehq/airbyte/pull/31332)  | Disable Gradle step caching on source-postgres.                                                                              |
| 1.7.0   | [#30526](https://github.com/airbytehq/airbyte/pull/30526)  | Implement pre/post install hooks support.                                                                                    |
| 1.6.0   | [#30474](https://github.com/airbytehq/airbyte/pull/30474)  | Test connector inside their containers.                                                                                      |
| 1.5.1   | [#31227](https://github.com/airbytehq/airbyte/pull/31227)  | Use python 3.11 in amazoncorretto-bazed gradle containers, run 'test' gradle task instead of 'check'.                        |
| 1.5.0   | [#30456](https://github.com/airbytehq/airbyte/pull/30456)  | Start building Python connectors using our base images.                                                                      |
| 1.4.6   | [ #31087](https://github.com/airbytehq/airbyte/pull/31087) | Throw error if airbyte-ci tools is out of date                                                                               |
| 1.4.5   | [#31133](https://github.com/airbytehq/airbyte/pull/31133)  | Fix bug when building containers using `with_integration_base_java_and_normalization`.                                       |
| 1.4.4   | [#30743](https://github.com/airbytehq/airbyte/pull/30743)  | Add `--disable-report-auto-open` and `--use-host-gradle-dist-tar` to allow gradle integration.                               |
| 1.4.3   | [#30595](https://github.com/airbytehq/airbyte/pull/30595)  | Add --version and version check                                                                                              |
| 1.4.2   | [#30595](https://github.com/airbytehq/airbyte/pull/30595)  | Remove directory name requirement                                                                                            |
| 1.4.1   | [#30595](https://github.com/airbytehq/airbyte/pull/30595)  | Load base migration guide into QA Test container for strict encrypt variants                                                 |
| 1.4.0   | [#30330](https://github.com/airbytehq/airbyte/pull/30330)  | Add support for pyproject.toml as the prefered entry point for a connector package                                           |
| 1.3.0   | [#30461](https://github.com/airbytehq/airbyte/pull/30461)  | Add `--use-local-cdk` flag to all connectors commands                                                                        |
| 1.2.3   | [#30477](https://github.com/airbytehq/airbyte/pull/30477)  | Fix a test regression introduced the previous version.                                                                       |
| 1.2.2   | [#30438](https://github.com/airbytehq/airbyte/pull/30438)  | Add workaround to always stream logs properly with --is-local.                                                               |
| 1.2.1   | [#30384](https://github.com/airbytehq/airbyte/pull/30384)  | Java connector test performance fixes.                                                                                       |
| 1.2.0   | [#30330](https://github.com/airbytehq/airbyte/pull/30330)  | Add `--metadata-query` option to connectors command                                                                          |
| 1.1.3   | [#30314](https://github.com/airbytehq/airbyte/pull/30314)  | Stop patching gradle files to make them work with airbyte-ci.                                                                |
| 1.1.2   | [#30279](https://github.com/airbytehq/airbyte/pull/30279)  | Fix correctness issues in layer caching by making atomic execution groupings                                                 |
| 1.1.1   | [#30252](https://github.com/airbytehq/airbyte/pull/30252)  | Fix redundancies and broken logic in GradleTask, to speed up the CI runs.                                                    |
| 1.1.0   | [#29509](https://github.com/airbytehq/airbyte/pull/29509)  | Refactor the airbyte-ci test command to run tests on any poetry package.                                                     |
| 1.0.0   | [#28000](https://github.com/airbytehq/airbyte/pull/29232)  | Remove release stages in favor of support level from airbyte-ci.                                                             |
| 0.5.0   | [#28000](https://github.com/airbytehq/airbyte/pull/28000)  | Run connector acceptance tests with dagger-in-dagger.                                                                        |
| 0.4.7   | [#29156](https://github.com/airbytehq/airbyte/pull/29156)  | Improve how we check existence of requirement.txt or setup.py file to not raise early pip install errors.                    |
| 0.4.6   | [#28729](https://github.com/airbytehq/airbyte/pull/28729)  | Use keyword args instead of positional argument for optional paramater in Dagger's API                                       |
| 0.4.5   | [#29034](https://github.com/airbytehq/airbyte/pull/29034)  | Disable Dagger terminal UI when running publish.                                                                             |
| 0.4.4   | [#29064](https://github.com/airbytehq/airbyte/pull/29064)  | Make connector modified files a frozen set.                                                                                  |
| 0.4.3   | [#29033](https://github.com/airbytehq/airbyte/pull/29033)  | Disable dependency scanning for Java connectors.                                                                             |
| 0.4.2   | [#29030](https://github.com/airbytehq/airbyte/pull/29030)  | Make report path always have the same prefix: `airbyte-ci/`.                                                                 |
| 0.4.1   | [#28855](https://github.com/airbytehq/airbyte/pull/28855)  | Improve the selected connectors detection for connectors commands.                                                           |
| 0.4.0   | [#28947](https://github.com/airbytehq/airbyte/pull/28947)  | Show Dagger Cloud run URLs in CI                                                                                             |
| 0.3.2   | [#28789](https://github.com/airbytehq/airbyte/pull/28789)  | Do not consider empty reports as successfull.                                                                                |
| 0.3.1   | [#28938](https://github.com/airbytehq/airbyte/pull/28938)  | Handle 5 status code on MetadataUpload as skipped                                                                            |
| 0.3.0   | [#28869](https://github.com/airbytehq/airbyte/pull/28869)  | Enable the Dagger terminal UI on local `airbyte-ci` execution                                                                |
| 0.2.3   | [#28907](https://github.com/airbytehq/airbyte/pull/28907)  | Make dagger-in-dagger work for `airbyte-ci tests` command                                                                    |
| 0.2.2   | [#28897](https://github.com/airbytehq/airbyte/pull/28897)  | Sentry: Ignore error logs without exceptions from reporting                                                                  |
| 0.2.1   | [#28767](https://github.com/airbytehq/airbyte/pull/28767)  | Improve pytest step result evaluation to prevent false negative/positive.                                                    |
| 0.2.0   | [#28857](https://github.com/airbytehq/airbyte/pull/28857)  | Add the `airbyte-ci tests` command to run the test suite on any `airbyte-ci` poetry package.                                 |
| 0.1.1   | [#28858](https://github.com/airbytehq/airbyte/pull/28858)  | Increase the max duration of Connector Package install to 20mn.                                                              |
| 0.1.0   |                                                            | Alpha version not in production yet. All the commands described in this doc are available.                                   |

## More info

This project is owned by the Connectors Operations team. We share project updates and remaining
stories before its release to production in this
[EPIC](https://github.com/airbytehq/airbyte/issues/24403).

# Troubleshooting

## Commands

### `make tools.airbyte-ci.check`

This command checks if the `airbyte-ci` command is appropriately installed.

### `make tools.airbyte-ci.clean`

This command removes the `airbyte-ci` command from your system.

## Common issues

### `airbyte-ci` is not found

If you get the following error when running `airbyte-ci`:

```bash
$ airbyte-ci
zsh: command not found: airbyte-ci
```

It means that the `airbyte-ci` command is not in your PATH.

Try running

```bash
make make tools.airbyte-ci.check
```

For some hints on how to fix this.

But when in doubt it can be best to run

```bash
make tools.airbyte-ci.clean
```

Then reinstall the CLI with

```bash
make tools.airbyte-ci.install
```

## Development

### `airbyte-ci` is not found

To fix this, you can either:

- Ensure that airbyte-ci is installed with pipx. Run `pipx list` to check if airbyte-ci is
  installed.
- Run `pipx ensurepath` to add the pipx binary directory to your PATH.
- Add the pipx binary directory to your PATH manually. The pipx binary directory is usually
  `~/.local/bin`.

### python3.10 not found

If you get the following error when running
`pipx install --editable --force --python=python3.10 airbyte-ci/connectors/pipelines/`:

```bash
$ pipx install --editable --force --python=python3.10 airbyte-ci/connectors/pipelines/
Error: Python 3.10 not found on your system.
```

It means that you don't have Python 3.10 installed on your system.

To fix this, you can either:

- Install Python 3.10 with pyenv. Run `pyenv install 3.10` to install the latest Python version.
- Install Python 3.10 with your system package manager. For instance, on Ubuntu you can run
  `sudo apt install python3.10`.
- Ensure that Python 3.10 is in your PATH. Run `which python3.10` to check if Python 3.10 is
  installed and in your PATH.

### Any type of pipeline failure

First you should check that the version of the CLI you are using is the latest one. You can check
the version of the CLI with the `--version` option:

```bash
$ airbyte-ci --version
airbyte-ci, version 0.1.0
```

and compare it with the version in the pyproject.toml file:

```bash
$ cat airbyte-ci/connectors/pipelines/pyproject.toml | grep version
```

If you get any type of pipeline failure, you can run the pipeline with the `--show-dagger-logs`
option to get more information about the failure.

```bash
$ airbyte-ci --show-dagger-logs connectors --name=source-pokeapi test
```

and when in doubt, you can reinstall the CLI with the `--force` option:

```bash
$ pipx reinstall pipelines --force
```<|MERGE_RESOLUTION|>--- conflicted
+++ resolved
@@ -790,13 +790,10 @@
 
 | Version | PR                                                         | Description                                                                                                                  |
 | ------- | ---------------------------------------------------------- | ---------------------------------------------------------------------------------------------------------------------------- |
-<<<<<<< HEAD
 | 4.27.0  | [#42576](https://github.com/airbytehq/airbyte/pull/42576)  | New command: `migrate-to-manifest-only`                                                                                      |
-=======
 | 4.26.1  | [#42905](https://github.com/airbytehq/airbyte/pull/42905)  | Rename the docker cache volume to avoid using the corrupted previous volume.                                                 |
->>>>>>> 2b6b9a8e
 | 4.26.0  | [#42849](https://github.com/airbytehq/airbyte/pull/42849)  | Send publish failures messages to `#connector-publish-failures`                                                              |
-| 4.25.4  | [#42463](https://github.com/airbytehq/airbyte/pull/42463)  | Add validation before live test runs                                                                                         |
+| 4.25.4  | [#42463](https://github.com/airbytehq/airbyte/pull/42463) | Add validation before live test runs                                                                                         |
 | 4.25.3  | [#42437](https://github.com/airbytehq/airbyte/pull/42437)  | Ugrade-cdk: Update to work with Python connectors using poetry                                                               |
 | 4.25.2  | [#42077](https://github.com/airbytehq/airbyte/pull/42077)  | Live/regression tests: add status check for regression test runs                                                             |
 | 4.25.1  | [#42410](https://github.com/airbytehq/airbyte/pull/42410)  | Live/regression tests: disable approval requirement on forks                                                                 |
