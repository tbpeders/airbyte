--- conflicted
+++ resolved
@@ -14,10 +14,6 @@
 from typing import TYPE_CHECKING, Callable, List, Optional
 
 import toml
-<<<<<<< HEAD
-=======
-import yaml
->>>>>>> 1658ecc1
 from dagger import CacheVolume, Client, Container, DaggerError, Directory, File, Platform, Secret
 from dagger.engine._version import CLI_VERSION as dagger_engine_version
 from pipelines import consts
