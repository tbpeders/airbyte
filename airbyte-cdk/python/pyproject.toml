--- conflicted
+++ resolved
@@ -4,11 +4,7 @@
 
 [tool.poetry]
 name = "airbyte-cdk"
-<<<<<<< HEAD
-version = "0.80.0"
-=======
-version = "0.81.3"
->>>>>>> 31d652d7
+version = "0.82.0"
 description = "A framework for writing Airbyte Connectors."
 authors = ["Airbyte <contact@airbyte.io>"]
 license = "MIT"
