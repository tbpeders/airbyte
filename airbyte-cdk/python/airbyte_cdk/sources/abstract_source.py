--- conflicted
+++ resolved
@@ -240,13 +240,8 @@
         has_slices = False
         for _slice in slices:
             has_slices = True
-<<<<<<< HEAD
-            if self.get_slice_logger().should_log_slice_message(logger):
-                yield self.get_slice_logger().create_slice_log_message(_slice)
-=======
             if self._slice_logger.should_log_slice_message(logger):
                 yield self._slice_logger.create_slice_log_message(_slice)
->>>>>>> fc955e89
             records = stream_instance.read_records(
                 sync_mode=SyncMode.incremental,
                 stream_slice=_slice,
@@ -298,33 +293,10 @@
         configured_stream: ConfiguredAirbyteStream,
         internal_config: InternalConfig,
     ) -> Iterator[AirbyteMessage]:
-<<<<<<< HEAD
         for data_or_message in self.get_full_refresh_stream_reader().read_stream(
             stream_instance, configured_stream.cursor_field, logger, internal_config
         ):
             yield self._get_message(data_or_message, stream_instance)
-=======
-        slices = stream_instance.stream_slices(sync_mode=SyncMode.full_refresh, cursor_field=configured_stream.cursor_field)
-        logger.debug(
-            f"Processing stream slices for {configured_stream.stream.name} (sync_mode: full_refresh)", extra={"stream_slices": slices}
-        )
-        total_records_counter = 0
-        for _slice in slices:
-            if self._slice_logger.should_log_slice_message(logger):
-                yield self._slice_logger.create_slice_log_message(_slice)
-            record_data_or_messages = stream_instance.read_records(
-                stream_slice=_slice,
-                sync_mode=SyncMode.full_refresh,
-                cursor_field=configured_stream.cursor_field,
-            )
-            for record_data_or_message in record_data_or_messages:
-                message = self._get_message(record_data_or_message, stream_instance)
-                yield message
-                if message.type == MessageType.RECORD:
-                    total_records_counter += 1
-                    if internal_config.is_limit_reached(total_records_counter):
-                        return
->>>>>>> fc955e89
 
     def _checkpoint_state(self, stream: Stream, stream_state: Mapping[str, Any], state_manager: ConnectorStateManager) -> AirbyteMessage:
         # First attempt to retrieve the current state using the stream's state property. We receive an AttributeError if the state
