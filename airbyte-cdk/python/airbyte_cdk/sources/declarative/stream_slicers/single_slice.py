--- conflicted
+++ resolved
@@ -2,11 +2,7 @@
 # Copyright (c) 2022 Airbyte, Inc., all rights reserved.
 #
 
-<<<<<<< HEAD
-from typing import Any, Iterable, Mapping, Optional, Union
-=======
 from typing import Any, Iterable, Mapping, Optional
->>>>>>> b4a2ffb2
 
 from airbyte_cdk.models import SyncMode
 from airbyte_cdk.sources.declarative.stream_slicers.stream_slicer import StreamSlicer
@@ -14,19 +10,6 @@
 
 
 class SingleSlice(StreamSlicer):
-<<<<<<< HEAD
-    def path(self) -> Optional[str]:
-        pass
-
-    def update_cursor(self, stream_slice: Mapping[str, Any], last_record: Optional[Mapping[str, Any]]):
-        pass
-
-    def set_state(self, stream_state: Mapping[str, Any]):
-        pass
-
-    def get_stream_state(self) -> Optional[Mapping[str, Any]]:
-        return None
-=======
     """Stream slicer returning only a single stream slice"""
 
     def update_cursor(self, stream_slice: StreamSlice, last_record: Optional[Record] = None):
@@ -34,7 +17,6 @@
 
     def get_stream_state(self) -> StreamState:
         return {}
->>>>>>> b4a2ffb2
 
     def request_params(self) -> Mapping[str, Any]:
         return {}
@@ -42,16 +24,6 @@
     def request_headers(self) -> Mapping[str, Any]:
         return {}
 
-<<<<<<< HEAD
-    def request_body_data(self) -> Optional[Union[Mapping, str]]:
-        return {}
-
-    def request_body_json(self) -> Optional[Mapping]:
-        return {}
-
-    def stream_slices(self, sync_mode: SyncMode, stream_state: Mapping[str, Any]) -> Iterable[Mapping[str, Any]]:
-        return [dict()]
-=======
     def request_body_data(self) -> Mapping[str, Any]:
         return {}
 
@@ -63,5 +35,4 @@
 
     def request_kwargs(self) -> Mapping[str, Any]:
         # Never update kwargs
-        return {}
->>>>>>> b4a2ffb2
+        return {}