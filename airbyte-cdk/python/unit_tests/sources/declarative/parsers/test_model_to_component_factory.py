#
# Copyright (c) 2023 Airbyte, Inc., all rights reserved.
#

# mypy: ignore-errors
import datetime
import unittest
from typing import Any, Mapping
from unittest.mock import MagicMock, patch

import freezegun
import pytest
from airbyte_cdk import AirbyteTracedException
from airbyte_cdk.models import FailureType, Level
from airbyte_cdk.sources.declarative.auth import DeclarativeOauth2Authenticator, JwtAuthenticator
from airbyte_cdk.sources.declarative.auth.token import (
    ApiKeyAuthenticator,
    BasicHttpAuthenticator,
    BearerAuthenticator,
    LegacySessionTokenAuthenticator,
)
from airbyte_cdk.sources.declarative.auth.token_provider import SessionTokenProvider
from airbyte_cdk.sources.declarative.checks import CheckStream
from airbyte_cdk.sources.declarative.datetime import MinMaxDatetime
from airbyte_cdk.sources.declarative.declarative_stream import DeclarativeStream
from airbyte_cdk.sources.declarative.decoders import JsonDecoder
from airbyte_cdk.sources.declarative.extractors import DpathExtractor, RecordFilter, RecordSelector
from airbyte_cdk.sources.declarative.extractors.record_filter import ClientSideIncrementalRecordFilterDecorator
from airbyte_cdk.sources.declarative.incremental import DatetimeBasedCursor, PerPartitionCursor, ResumableFullRefreshCursor
from airbyte_cdk.sources.declarative.interpolation import InterpolatedString
from airbyte_cdk.sources.declarative.models import CheckStream as CheckStreamModel
from airbyte_cdk.sources.declarative.models import CompositeErrorHandler as CompositeErrorHandlerModel
from airbyte_cdk.sources.declarative.models import CustomErrorHandler as CustomErrorHandlerModel
from airbyte_cdk.sources.declarative.models import CustomPartitionRouter as CustomPartitionRouterModel
from airbyte_cdk.sources.declarative.models import CustomSchemaLoader as CustomSchemaLoaderModel
from airbyte_cdk.sources.declarative.models import DatetimeBasedCursor as DatetimeBasedCursorModel
from airbyte_cdk.sources.declarative.models import DeclarativeStream as DeclarativeStreamModel
from airbyte_cdk.sources.declarative.models import DefaultPaginator as DefaultPaginatorModel
from airbyte_cdk.sources.declarative.models import HttpRequester as HttpRequesterModel
from airbyte_cdk.sources.declarative.models import JwtAuthenticator as JwtAuthenticatorModel
from airbyte_cdk.sources.declarative.models import ListPartitionRouter as ListPartitionRouterModel
from airbyte_cdk.sources.declarative.models import OAuthAuthenticator as OAuthAuthenticatorModel
from airbyte_cdk.sources.declarative.models import RecordSelector as RecordSelectorModel
from airbyte_cdk.sources.declarative.models import SimpleRetriever as SimpleRetrieverModel
from airbyte_cdk.sources.declarative.models import Spec as SpecModel
from airbyte_cdk.sources.declarative.models import SubstreamPartitionRouter as SubstreamPartitionRouterModel
from airbyte_cdk.sources.declarative.models.declarative_component_schema import OffsetIncrement as OffsetIncrementModel
from airbyte_cdk.sources.declarative.models.declarative_component_schema import PageIncrement as PageIncrementModel
from airbyte_cdk.sources.declarative.models.declarative_component_schema import SelectiveAuthenticator
from airbyte_cdk.sources.declarative.parsers.manifest_component_transformer import ManifestComponentTransformer
from airbyte_cdk.sources.declarative.parsers.manifest_reference_resolver import ManifestReferenceResolver
from airbyte_cdk.sources.declarative.parsers.model_to_component_factory import ModelToComponentFactory
from airbyte_cdk.sources.declarative.partition_routers import (
    CartesianProductStreamSlicer,
    ListPartitionRouter,
    SinglePartitionRouter,
    SubstreamPartitionRouter,
)
from airbyte_cdk.sources.declarative.requesters import HttpRequester
from airbyte_cdk.sources.declarative.requesters.error_handlers import CompositeErrorHandler, DefaultErrorHandler, HttpResponseFilter
from airbyte_cdk.sources.declarative.requesters.error_handlers.backoff_strategies import (
    ConstantBackoffStrategy,
    ExponentialBackoffStrategy,
    WaitTimeFromHeaderBackoffStrategy,
    WaitUntilTimeFromHeaderBackoffStrategy,
)
from airbyte_cdk.sources.declarative.requesters.paginators import DefaultPaginator
from airbyte_cdk.sources.declarative.requesters.paginators.strategies import (
    CursorPaginationStrategy,
    OffsetIncrement,
    PageIncrement,
    StopConditionPaginationStrategyDecorator,
)
from airbyte_cdk.sources.declarative.requesters.request_option import RequestOption, RequestOptionType
from airbyte_cdk.sources.declarative.requesters.request_options import InterpolatedRequestOptionsProvider
from airbyte_cdk.sources.declarative.requesters.request_path import RequestPath
from airbyte_cdk.sources.declarative.requesters.requester import HttpMethod
from airbyte_cdk.sources.declarative.retrievers import SimpleRetriever, SimpleRetrieverTestReadDecorator
from airbyte_cdk.sources.declarative.schema import JsonFileSchemaLoader
from airbyte_cdk.sources.declarative.schema.schema_loader import SchemaLoader
from airbyte_cdk.sources.declarative.spec import Spec
from airbyte_cdk.sources.declarative.transformations import AddFields, RemoveFields
from airbyte_cdk.sources.declarative.transformations.add_fields import AddedFieldDefinition
from airbyte_cdk.sources.declarative.yaml_declarative_source import YamlDeclarativeSource
from airbyte_cdk.sources.streams.http.error_handlers.response_models import ResponseAction
from airbyte_cdk.sources.streams.http.requests_native_auth.oauth import SingleUseRefreshTokenOauth2Authenticator
from unit_tests.sources.declarative.parsers.testing_components import TestingCustomSubstreamPartitionRouter, TestingSomeComponent

factory = ModelToComponentFactory()

resolver = ManifestReferenceResolver()

transformer = ManifestComponentTransformer()

input_config = {"apikey": "verysecrettoken", "repos": ["airbyte", "airbyte-cloud"]}


def test_create_check_stream():
    manifest = {"check": {"type": "CheckStream", "stream_names": ["list_stream"]}}

    check = factory.create_component(CheckStreamModel, manifest["check"], {})

    assert isinstance(check, CheckStream)
    assert check.stream_names == ["list_stream"]


def test_create_component_type_mismatch():
    manifest = {"check": {"type": "MismatchType", "stream_names": ["list_stream"]}}

    with pytest.raises(ValueError):
        factory.create_component(CheckStreamModel, manifest["check"], {})


def test_full_config_stream():
    content = """
decoder:
  type: JsonDecoder
extractor:
  type: DpathExtractor
  decoder: "#/decoder"
selector:
  type: RecordSelector
  record_filter:
    type: RecordFilter
    condition: "{{ record['id'] > stream_state['id'] }}"
metadata_paginator:
    type: DefaultPaginator
    page_size_option:
      type: RequestOption
      inject_into: request_parameter
      field_name: page_size
    page_token_option:
      type: RequestPath
    pagination_strategy:
      type: "CursorPagination"
      cursor_value: "{{ response._metadata.next }}"
      page_size: 10
requester:
  type: HttpRequester
  url_base: "https://api.sendgrid.com/v3/"
  http_method: "GET"
  authenticator:
    type: BearerAuthenticator
    api_token: "{{ config['apikey'] }}"
  request_parameters:
    unit: "day"
retriever:
  paginator:
    type: NoPagination
partial_stream:
  type: DeclarativeStream
  schema_loader:
    type: JsonFileSchemaLoader
    file_path: "./source_sendgrid/schemas/{{ parameters.name }}.json"
list_stream:
  $ref: "#/partial_stream"
  $parameters:
    name: "lists"
    extractor:
      $ref: "#/extractor"
      field_path: ["{{ parameters['name'] }}"]
  name: "lists"
  primary_key: "id"
  retriever:
    $ref: "#/retriever"
    requester:
      $ref: "#/requester"
      path: "{{ next_page_token['next_page_url'] }}"
    paginator:
      $ref: "#/metadata_paginator"
    record_selector:
      $ref: "#/selector"
  transformations:
    - type: AddFields
      fields:
      - path: ["extra"]
        value: "{{ response.to_add }}"
  incremental_sync:
    type: DatetimeBasedCursor
    start_datetime: "{{ config['start_time'] }}"
    end_datetime: "{{ config['end_time'] }}"
    step: "P10D"
    cursor_field: "created"
    cursor_granularity: "PT0.000001S"
    $parameters:
      datetime_format: "%Y-%m-%dT%H:%M:%S.%f%z"
check:
  type: CheckStream
  stream_names: ["list_stream"]
spec:
  type: Spec
  documentation_url: https://airbyte.com/#yaml-from-manifest
  connection_specification:
    title: Test Spec
    type: object
    required:
      - api_key
    additionalProperties: false
    properties:
      api_key:
        type: string
        airbyte_secret: true
        title: API Key
        description: Test API Key
        order: 0
  advanced_auth:
    auth_flow_type: "oauth2.0"
    """
    parsed_manifest = YamlDeclarativeSource._parse(content)
    resolved_manifest = resolver.preprocess_manifest(parsed_manifest)
    resolved_manifest["type"] = "DeclarativeSource"
    manifest = transformer.propagate_types_and_parameters("", resolved_manifest, {})

    stream_manifest = manifest["list_stream"]
    assert stream_manifest["type"] == "DeclarativeStream"
    stream = factory.create_component(model_type=DeclarativeStreamModel, component_definition=stream_manifest, config=input_config)

    assert isinstance(stream, DeclarativeStream)
    assert stream.primary_key == "id"
    assert stream.name == "lists"
    assert stream._stream_cursor_field.string == "created"

    assert isinstance(stream.schema_loader, JsonFileSchemaLoader)
    assert stream.schema_loader._get_json_filepath() == "./source_sendgrid/schemas/lists.json"

    assert len(stream.retriever.record_selector.transformations) == 1
    add_fields = stream.retriever.record_selector.transformations[0]
    assert isinstance(add_fields, AddFields)
    assert add_fields.fields[0].path == ["extra"]
    assert add_fields.fields[0].value.string == "{{ response.to_add }}"

    assert isinstance(stream.retriever, SimpleRetriever)
    assert stream.retriever.primary_key == stream.primary_key
    assert stream.retriever.name == stream.name

    assert isinstance(stream.retriever.record_selector, RecordSelector)

    assert isinstance(stream.retriever.record_selector.extractor, DpathExtractor)
    assert isinstance(stream.retriever.record_selector.extractor.decoder, JsonDecoder)
    assert [fp.eval(input_config) for fp in stream.retriever.record_selector.extractor._field_path] == ["lists"]

    assert isinstance(stream.retriever.record_selector.record_filter, RecordFilter)
    assert stream.retriever.record_selector.record_filter._filter_interpolator.condition == "{{ record['id'] > stream_state['id'] }}"

    assert isinstance(stream.retriever.paginator, DefaultPaginator)
    assert isinstance(stream.retriever.paginator.decoder, JsonDecoder)
    assert stream.retriever.paginator.page_size_option.field_name.eval(input_config) == "page_size"
    assert stream.retriever.paginator.page_size_option.inject_into == RequestOptionType.request_parameter
    assert isinstance(stream.retriever.paginator.page_token_option, RequestPath)
    assert stream.retriever.paginator.url_base.string == "https://api.sendgrid.com/v3/"
    assert stream.retriever.paginator.url_base.default == "https://api.sendgrid.com/v3/"

    assert isinstance(stream.retriever.paginator.pagination_strategy, CursorPaginationStrategy)
    assert isinstance(stream.retriever.paginator.pagination_strategy.decoder, JsonDecoder)
    assert stream.retriever.paginator.pagination_strategy._cursor_value.string == "{{ response._metadata.next }}"
    assert stream.retriever.paginator.pagination_strategy._cursor_value.default == "{{ response._metadata.next }}"
    assert stream.retriever.paginator.pagination_strategy.page_size == 10

    assert isinstance(stream.retriever.requester, HttpRequester)
    assert stream.retriever.requester.http_method == HttpMethod.GET
    assert stream.retriever.requester.name == stream.name
    assert stream.retriever.requester._path.string == "{{ next_page_token['next_page_url'] }}"
    assert stream.retriever.requester._path.default == "{{ next_page_token['next_page_url'] }}"

    assert isinstance(stream.retriever.requester.authenticator, BearerAuthenticator)
    assert stream.retriever.requester.authenticator.token_provider.get_token() == "verysecrettoken"

    assert isinstance(stream.retriever.requester.request_options_provider, InterpolatedRequestOptionsProvider)
    assert stream.retriever.requester.request_options_provider.request_parameters.get("unit") == "day"

    checker = factory.create_component(model_type=CheckStreamModel, component_definition=manifest["check"], config=input_config)

    assert isinstance(checker, CheckStream)
    streams_to_check = checker.stream_names
    assert len(streams_to_check) == 1
    assert list(streams_to_check)[0] == "list_stream"

    spec = factory.create_component(model_type=SpecModel, component_definition=manifest["spec"], config=input_config)

    assert isinstance(spec, Spec)
    documentation_url = spec.documentation_url
    connection_specification = spec.connection_specification
    assert documentation_url == "https://airbyte.com/#yaml-from-manifest"
    assert connection_specification["title"] == "Test Spec"
    assert connection_specification["required"] == ["api_key"]
    assert connection_specification["properties"]["api_key"] == {
        "type": "string",
        "airbyte_secret": True,
        "title": "API Key",
        "description": "Test API Key",
        "order": 0,
    }
    advanced_auth = spec.advanced_auth
    assert advanced_auth.auth_flow_type.value == "oauth2.0"


def test_interpolate_config():
    content = """
    authenticator:
      type: OAuthAuthenticator
      client_id: "some_client_id"
      client_secret: "some_client_secret"
      token_refresh_endpoint: "https://api.sendgrid.com/v3/auth"
      refresh_token: "{{ config['apikey'] }}"
      refresh_request_body:
        body_field: "yoyoyo"
        interpolated_body_field: "{{ config['apikey'] }}"
    """
    parsed_manifest = YamlDeclarativeSource._parse(content)
    resolved_manifest = resolver.preprocess_manifest(parsed_manifest)
    authenticator_manifest = transformer.propagate_types_and_parameters("", resolved_manifest["authenticator"], {})

    authenticator = factory.create_component(
        model_type=OAuthAuthenticatorModel, component_definition=authenticator_manifest, config=input_config
    )

    assert isinstance(authenticator, DeclarativeOauth2Authenticator)
    assert authenticator._client_id.eval(input_config) == "some_client_id"
    assert authenticator._client_secret.string == "some_client_secret"
    assert authenticator._token_refresh_endpoint.eval(input_config) == "https://api.sendgrid.com/v3/auth"
    assert authenticator._refresh_token.eval(input_config) == "verysecrettoken"
    assert authenticator._refresh_request_body.mapping == {"body_field": "yoyoyo", "interpolated_body_field": "{{ config['apikey'] }}"}
    assert authenticator.get_refresh_request_body() == {"body_field": "yoyoyo", "interpolated_body_field": "verysecrettoken"}


def test_interpolate_config_with_token_expiry_date_format():
    content = """
    authenticator:
      type: OAuthAuthenticator
      client_id: "some_client_id"
      client_secret: "some_client_secret"
      token_refresh_endpoint: "https://api.sendgrid.com/v3/auth"
      refresh_token: "{{ config['apikey'] }}"
      token_expiry_date_format: "%Y-%m-%d %H:%M:%S.%f+00:00"
    """
    parsed_manifest = YamlDeclarativeSource._parse(content)
    resolved_manifest = resolver.preprocess_manifest(parsed_manifest)
    authenticator_manifest = transformer.propagate_types_and_parameters("", resolved_manifest["authenticator"], {})

    authenticator = factory.create_component(
        model_type=OAuthAuthenticatorModel, component_definition=authenticator_manifest, config=input_config
    )

    assert isinstance(authenticator, DeclarativeOauth2Authenticator)
    assert authenticator.token_expiry_date_format == "%Y-%m-%d %H:%M:%S.%f+00:00"
    assert authenticator.token_expiry_is_time_of_expiration
    assert authenticator._client_id.eval(input_config) == "some_client_id"
    assert authenticator._client_secret.string == "some_client_secret"
    assert authenticator._token_refresh_endpoint.eval(input_config) == "https://api.sendgrid.com/v3/auth"


def test_single_use_oauth_branch():
    single_use_input_config = {
        "apikey": "verysecrettoken",
        "repos": ["airbyte", "airbyte-cloud"],
        "credentials": {"access_token": "access_token", "token_expiry_date": "1970-01-01"},
    }

    content = """
    authenticator:
      type: OAuthAuthenticator
      client_id: "some_client_id"
      client_secret: "some_client_secret"
      token_refresh_endpoint: "https://api.sendgrid.com/v3/auth"
      refresh_token: "{{ config['apikey'] }}"
      refresh_request_body:
        body_field: "yoyoyo"
        interpolated_body_field: "{{ config['apikey'] }}"
      refresh_token_updater:
        refresh_token_name: "the_refresh_token"
        refresh_token_error_status_codes: [400]
        refresh_token_error_key: "error"
        refresh_token_error_values: ["invalid_grant"]
        refresh_token_config_path:
          - apikey
    """
    parsed_manifest = YamlDeclarativeSource._parse(content)
    resolved_manifest = resolver.preprocess_manifest(parsed_manifest)
    authenticator_manifest = transformer.propagate_types_and_parameters("", resolved_manifest["authenticator"], {})

    authenticator: SingleUseRefreshTokenOauth2Authenticator = factory.create_component(
        model_type=OAuthAuthenticatorModel, component_definition=authenticator_manifest, config=single_use_input_config
    )

    assert isinstance(authenticator, SingleUseRefreshTokenOauth2Authenticator)
    assert authenticator._client_id == "some_client_id"
    assert authenticator._client_secret == "some_client_secret"
    assert authenticator._token_refresh_endpoint == "https://api.sendgrid.com/v3/auth"
    assert authenticator._refresh_token == "verysecrettoken"
    assert authenticator._refresh_request_body == {"body_field": "yoyoyo", "interpolated_body_field": "verysecrettoken"}
    assert authenticator._refresh_token_name == "the_refresh_token"
    assert authenticator._refresh_token_config_path == ["apikey"]
    # default values
    assert authenticator._access_token_config_path == ["credentials", "access_token"]
    assert authenticator._token_expiry_date_config_path == ["credentials", "token_expiry_date"]
    assert authenticator._refresh_token_error_status_codes == [400]
    assert authenticator._refresh_token_error_key == "error"
    assert authenticator._refresh_token_error_values == ["invalid_grant"]


def test_list_based_stream_slicer_with_values_refd():
    content = """
    repositories: ["airbyte", "airbyte-cloud"]
    partition_router:
      type: ListPartitionRouter
      values: "#/repositories"
      cursor_field: repository
    """
    parsed_manifest = YamlDeclarativeSource._parse(content)
    resolved_manifest = resolver.preprocess_manifest(parsed_manifest)
    partition_router_manifest = transformer.propagate_types_and_parameters("", resolved_manifest["partition_router"], {})

    partition_router = factory.create_component(
        model_type=ListPartitionRouterModel, component_definition=partition_router_manifest, config=input_config
    )

    assert isinstance(partition_router, ListPartitionRouter)
    assert partition_router.values == ["airbyte", "airbyte-cloud"]


def test_list_based_stream_slicer_with_values_defined_in_config():
    content = """
    partition_router:
      type: ListPartitionRouter
      values: "{{config['repos']}}"
      cursor_field: repository
      request_option:
        type: RequestOption
        inject_into: header
        field_name: repository
    """
    parsed_manifest = YamlDeclarativeSource._parse(content)
    resolved_manifest = resolver.preprocess_manifest(parsed_manifest)
    partition_router_manifest = transformer.propagate_types_and_parameters("", resolved_manifest["partition_router"], {})

    partition_router = factory.create_component(
        model_type=ListPartitionRouterModel, component_definition=partition_router_manifest, config=input_config
    )

    assert isinstance(partition_router, ListPartitionRouter)
    assert partition_router.values == ["airbyte", "airbyte-cloud"]
    assert partition_router.request_option.inject_into == RequestOptionType.header
    assert partition_router.request_option.field_name.eval(config=input_config) == "repository"


def test_create_substream_partition_router():
    content = """
    schema_loader:
      file_path: "./source_sendgrid/schemas/{{ parameters['name'] }}.yaml"
      name: "{{ parameters['stream_name'] }}"
    retriever:
      requester:
        type: "HttpRequester"
        path: "kek"
      record_selector:
        extractor:
          field_path: []
    stream_A:
      type: DeclarativeStream
      name: "A"
      primary_key: "id"
      $parameters:
        retriever: "#/retriever"
        url_base: "https://airbyte.io"
        schema_loader: "#/schema_loader"
    stream_B:
      type: DeclarativeStream
      name: "B"
      primary_key: "id"
      $parameters:
        retriever: "#/retriever"
        url_base: "https://airbyte.io"
        schema_loader: "#/schema_loader"
    partition_router:
      type: SubstreamPartitionRouter
      parent_stream_configs:
        - stream: "#/stream_A"
          parent_key: id
          partition_field: repository_id
          request_option:
            type: RequestOption
            inject_into: request_parameter
            field_name: repository_id
        - stream: "#/stream_B"
          parent_key: someid
          partition_field: word_id
    """
    parsed_manifest = YamlDeclarativeSource._parse(content)
    resolved_manifest = resolver.preprocess_manifest(parsed_manifest)
    partition_router_manifest = transformer.propagate_types_and_parameters("", resolved_manifest["partition_router"], {})

    partition_router = factory.create_component(
        model_type=SubstreamPartitionRouterModel, component_definition=partition_router_manifest, config=input_config
    )

    assert isinstance(partition_router, SubstreamPartitionRouter)
    parent_stream_configs = partition_router.parent_stream_configs
    assert len(parent_stream_configs) == 2
    assert isinstance(parent_stream_configs[0].stream, DeclarativeStream)
    assert isinstance(parent_stream_configs[1].stream, DeclarativeStream)

    assert partition_router.parent_stream_configs[0].parent_key.eval({}) == "id"
    assert partition_router.parent_stream_configs[0].partition_field.eval({}) == "repository_id"
    assert partition_router.parent_stream_configs[0].request_option.inject_into == RequestOptionType.request_parameter
    assert partition_router.parent_stream_configs[0].request_option.field_name.eval(config=input_config) == "repository_id"

    assert partition_router.parent_stream_configs[1].parent_key.eval({}) == "someid"
    assert partition_router.parent_stream_configs[1].partition_field.eval({}) == "word_id"
    assert partition_router.parent_stream_configs[1].request_option is None


def test_datetime_based_cursor():
    content = """
    incremental:
        type: DatetimeBasedCursor
        $parameters:
          datetime_format: "%Y-%m-%dT%H:%M:%S.%f%z"
        start_datetime:
          type: MinMaxDatetime
          datetime: "{{ config['start_time'] }}"
          min_datetime: "{{ config['start_time'] + day_delta(2) }}"
        end_datetime: "{{ config['end_time'] }}"
        step: "P10D"
        cursor_field: "created"
        cursor_granularity: "PT0.000001S"
        lookback_window: "P5D"
        start_time_option:
          type: RequestOption
          inject_into: request_parameter
          field_name: "since_{{ config['cursor_field'] }}"
        end_time_option:
          type: RequestOption
          inject_into: body_json
          field_name: "before_{{ parameters['cursor_field'] }}"
        partition_field_start: star
        partition_field_end: en
    """
    parsed_manifest = YamlDeclarativeSource._parse(content)
    resolved_manifest = resolver.preprocess_manifest(parsed_manifest)
    slicer_manifest = transformer.propagate_types_and_parameters("", resolved_manifest["incremental"], {"cursor_field": "created_at"})

    stream_slicer = factory.create_component(model_type=DatetimeBasedCursorModel, component_definition=slicer_manifest, config=input_config)

    assert isinstance(stream_slicer, DatetimeBasedCursor)
    assert stream_slicer._step == datetime.timedelta(days=10)
    assert stream_slicer.cursor_field.string == "created"
    assert stream_slicer.cursor_granularity == "PT0.000001S"
    assert stream_slicer._lookback_window.string == "P5D"
    assert stream_slicer.start_time_option.inject_into == RequestOptionType.request_parameter
    assert stream_slicer.start_time_option.field_name.eval(config=input_config | {"cursor_field": "updated_at"}) == "since_updated_at"
    assert stream_slicer.end_time_option.inject_into == RequestOptionType.body_json
    assert stream_slicer.end_time_option.field_name.eval({}) == "before_created_at"
    assert stream_slicer._partition_field_start.eval({}) == "star"
    assert stream_slicer._partition_field_end.eval({}) == "en"

    assert isinstance(stream_slicer._start_datetime, MinMaxDatetime)
    assert stream_slicer.start_datetime._datetime_format == "%Y-%m-%dT%H:%M:%S.%f%z"
    assert stream_slicer.start_datetime.datetime.string == "{{ config['start_time'] }}"
    assert stream_slicer.start_datetime.min_datetime.string == "{{ config['start_time'] + day_delta(2) }}"

    assert isinstance(stream_slicer._end_datetime, MinMaxDatetime)
    assert stream_slicer._end_datetime.datetime.string == "{{ config['end_time'] }}"


def test_stream_with_incremental_and_retriever_with_partition_router():
    content = """
decoder:
  type: JsonDecoder
extractor:
  type: DpathExtractor
  decoder: "#/decoder"
selector:
  type: RecordSelector
  record_filter:
    type: RecordFilter
    condition: "{{ record['id'] > stream_state['id'] }}"
requester:
  type: HttpRequester
  name: "{{ parameters['name'] }}"
  url_base: "https://api.sendgrid.com/v3/"
  http_method: "GET"
  authenticator:
    type: BearerAuthenticator
    api_token: "{{ config['apikey'] }}"
  request_parameters:
    unit: "day"
list_stream:
  type: DeclarativeStream
  schema_loader:
    type: JsonFileSchemaLoader
    file_path: "./source_sendgrid/schemas/{{ parameters.name }}.json"
  incremental_sync:
    type: DatetimeBasedCursor
    $parameters:
      datetime_format: "%Y-%m-%dT%H:%M:%S.%f%z"
    start_datetime: "{{ config['start_time'] }}"
    end_datetime: "{{ config['end_time'] }}"
    step: "P10D"
    cursor_field: "created"
    cursor_granularity: "PT0.000001S"
    lookback_window: "P5D"
    start_time_option:
      inject_into: request_parameter
      field_name: created[gte]
    end_time_option:
      inject_into: body_json
      field_name: end_time
    partition_field_start: star
    partition_field_end: en
  retriever:
    type: SimpleRetriever
    name: "{{ parameters['name'] }}"
    partition_router:
      type: ListPartitionRouter
      values: "{{config['repos']}}"
      cursor_field: a_key
      request_option:
        inject_into: header
        field_name: a_key
    paginator:
      type: DefaultPaginator
      page_size_option:
        inject_into: request_parameter
        field_name: page_size
      page_token_option:
        inject_into: path
        type: RequestPath
      pagination_strategy:
        type: "CursorPagination"
        cursor_value: "{{ response._metadata.next }}"
        page_size: 10
    requester:
      $ref: "#/requester"
      path: "{{ next_page_token['next_page_url'] }}"
    record_selector:
      $ref: "#/selector"
  $parameters:
    name: "lists"
    primary_key: "id"
    extractor:
      $ref: "#/extractor"
      field_path: ["{{ parameters['name'] }}"]
    """

    parsed_manifest = YamlDeclarativeSource._parse(content)
    resolved_manifest = resolver.preprocess_manifest(parsed_manifest)
    stream_manifest = transformer.propagate_types_and_parameters("", resolved_manifest["list_stream"], {})

    stream = factory.create_component(model_type=DeclarativeStreamModel, component_definition=stream_manifest, config=input_config)

    assert isinstance(stream, DeclarativeStream)
    assert isinstance(stream.retriever, SimpleRetriever)
    assert isinstance(stream.retriever.stream_slicer, PerPartitionCursor)

    datetime_stream_slicer = stream.retriever.stream_slicer._cursor_factory.create()
    assert isinstance(datetime_stream_slicer, DatetimeBasedCursor)
    assert isinstance(datetime_stream_slicer._start_datetime, MinMaxDatetime)
    assert datetime_stream_slicer._start_datetime.datetime.string == "{{ config['start_time'] }}"
    assert isinstance(datetime_stream_slicer._end_datetime, MinMaxDatetime)
    assert datetime_stream_slicer._end_datetime.datetime.string == "{{ config['end_time'] }}"
    assert datetime_stream_slicer.step == "P10D"
    assert datetime_stream_slicer.cursor_field.string == "created"

    list_stream_slicer = stream.retriever.stream_slicer._partition_router
    assert isinstance(list_stream_slicer, ListPartitionRouter)
    assert list_stream_slicer.values == ["airbyte", "airbyte-cloud"]
    assert list_stream_slicer._cursor_field.string == "a_key"


def test_resumable_full_refresh_stream():
    content = """
decoder:
  type: JsonDecoder
extractor:
  type: DpathExtractor
  decoder: "#/decoder"
selector:
  type: RecordSelector
  record_filter:
    type: RecordFilter
    condition: "{{ record['id'] > stream_state['id'] }}"
metadata_paginator:
    type: DefaultPaginator
    page_size_option:
      type: RequestOption
      inject_into: request_parameter
      field_name: page_size
    page_token_option:
      type: RequestPath
    pagination_strategy:
      type: "CursorPagination"
      cursor_value: "{{ response._metadata.next }}"
      page_size: 10
requester:
  type: HttpRequester
  url_base: "https://api.sendgrid.com/v3/"
  http_method: "GET"
  authenticator:
    type: BearerAuthenticator
    api_token: "{{ config['apikey'] }}"
  request_parameters:
    unit: "day"
retriever:
  paginator:
    type: NoPagination
partial_stream:
  type: DeclarativeStream
  schema_loader:
    type: JsonFileSchemaLoader
    file_path: "./source_sendgrid/schemas/{{ parameters.name }}.json"
list_stream:
  $ref: "#/partial_stream"
  $parameters:
    name: "lists"
    extractor:
      $ref: "#/extractor"
      field_path: ["{{ parameters['name'] }}"]
  name: "lists"
  primary_key: "id"
  retriever:
    $ref: "#/retriever"
    requester:
      $ref: "#/requester"
      path: "{{ next_page_token['next_page_url'] }}"
    paginator:
      $ref: "#/metadata_paginator"
    record_selector:
      $ref: "#/selector"
  transformations:
    - type: AddFields
      fields:
      - path: ["extra"]
        value: "{{ response.to_add }}"
check:
  type: CheckStream
  stream_names: ["list_stream"]
spec:
  type: Spec
  documentation_url: https://airbyte.com/#yaml-from-manifest
  connection_specification:
    title: Test Spec
    type: object
    required:
      - api_key
    additionalProperties: false
    properties:
      api_key:
        type: string
        airbyte_secret: true
        title: API Key
        description: Test API Key
        order: 0
  advanced_auth:
    auth_flow_type: "oauth2.0"
    """
    parsed_manifest = YamlDeclarativeSource._parse(content)
    resolved_manifest = resolver.preprocess_manifest(parsed_manifest)
    resolved_manifest["type"] = "DeclarativeSource"
    manifest = transformer.propagate_types_and_parameters("", resolved_manifest, {})

    stream_manifest = manifest["list_stream"]
    assert stream_manifest["type"] == "DeclarativeStream"
    stream = factory.create_component(model_type=DeclarativeStreamModel, component_definition=stream_manifest, config=input_config)

    assert isinstance(stream, DeclarativeStream)
    assert stream.primary_key == "id"
    assert stream.name == "lists"
    assert stream._stream_cursor_field.string == ""

    assert isinstance(stream.retriever, SimpleRetriever)
    assert stream.retriever.primary_key == stream.primary_key
    assert stream.retriever.name == stream.name

    assert isinstance(stream.retriever.record_selector, RecordSelector)

    assert isinstance(stream.retriever.stream_slicer, ResumableFullRefreshCursor)
    assert isinstance(stream.retriever.cursor, ResumableFullRefreshCursor)

    assert isinstance(stream.retriever.paginator, DefaultPaginator)
    assert isinstance(stream.retriever.paginator.decoder, JsonDecoder)
    assert stream.retriever.paginator.page_size_option.field_name.eval(input_config) == "page_size"
    assert stream.retriever.paginator.page_size_option.inject_into == RequestOptionType.request_parameter
    assert isinstance(stream.retriever.paginator.page_token_option, RequestPath)
    assert stream.retriever.paginator.url_base.string == "https://api.sendgrid.com/v3/"
    assert stream.retriever.paginator.url_base.default == "https://api.sendgrid.com/v3/"

    assert isinstance(stream.retriever.paginator.pagination_strategy, CursorPaginationStrategy)
    assert isinstance(stream.retriever.paginator.pagination_strategy.decoder, JsonDecoder)
    assert stream.retriever.paginator.pagination_strategy._cursor_value.string == "{{ response._metadata.next }}"
    assert stream.retriever.paginator.pagination_strategy._cursor_value.default == "{{ response._metadata.next }}"
    assert stream.retriever.paginator.pagination_strategy.page_size == 10

    checker = factory.create_component(model_type=CheckStreamModel, component_definition=manifest["check"], config=input_config)

    assert isinstance(checker, CheckStream)
    streams_to_check = checker.stream_names
    assert len(streams_to_check) == 1
    assert list(streams_to_check)[0] == "list_stream"


def test_incremental_data_feed():
    content = """
selector:
  type: RecordSelector
  extractor:
      type: DpathExtractor
      field_path: ["extractor_path"]
  record_filter:
    type: RecordFilter
    condition: "{{ record['id'] > stream_state['id'] }}"
requester:
  type: HttpRequester
  name: "{{ parameters['name'] }}"
  url_base: "https://api.sendgrid.com/v3/"
  http_method: "GET"
list_stream:
  type: DeclarativeStream
  incremental_sync:
    type: DatetimeBasedCursor
    $parameters:
      datetime_format: "%Y-%m-%dT%H:%M:%S.%f%z"
    start_datetime: "{{ config['start_time'] }}"
    cursor_field: "created"
    is_data_feed: true
  retriever:
    type: SimpleRetriever
    name: "{{ parameters['name'] }}"
    paginator:
      type: DefaultPaginator
      pagination_strategy:
        type: "CursorPagination"
        cursor_value: "{{ response._metadata.next }}"
        page_size: 10
    requester:
      $ref: "#/requester"
      path: "/"
    record_selector:
      $ref: "#/selector"
  $parameters:
    name: "lists"
    """

    parsed_manifest = YamlDeclarativeSource._parse(content)
    resolved_manifest = resolver.preprocess_manifest(parsed_manifest)
    stream_manifest = transformer.propagate_types_and_parameters("", resolved_manifest["list_stream"], {})

    stream = factory.create_component(model_type=DeclarativeStreamModel, component_definition=stream_manifest, config=input_config)

    assert isinstance(stream.retriever.paginator.pagination_strategy, StopConditionPaginationStrategyDecorator)


def test_given_data_feed_and_incremental_then_raise_error():
    content = """
incremental_sync:
  type: DatetimeBasedCursor
  $parameters:
    datetime_format: "%Y-%m-%dT%H:%M:%S.%f%z"
  start_datetime: "{{ config['start_time'] }}"
  end_datetime: "2023-01-01"
  cursor_field: "created"
  is_data_feed: true"""

    parsed_incremental_sync = YamlDeclarativeSource._parse(content)
    resolved_incremental_sync = resolver.preprocess_manifest(parsed_incremental_sync)
    datetime_based_cursor_definition = transformer.propagate_types_and_parameters("", resolved_incremental_sync["incremental_sync"], {})

    with pytest.raises(ValueError):
        factory.create_component(
            model_type=DatetimeBasedCursorModel, component_definition=datetime_based_cursor_definition, config=input_config
        )


def test_client_side_incremental():
    content = """
selector:
  type: RecordSelector
  extractor:
      type: DpathExtractor
      field_path: ["extractor_path"]
requester:
  type: HttpRequester
  name: "{{ parameters['name'] }}"
  url_base: "https://api.sendgrid.com/v3/"
  http_method: "GET"
list_stream:
  type: DeclarativeStream
  incremental_sync:
    type: DatetimeBasedCursor
    $parameters:
      datetime_format: "%Y-%m-%dT%H:%M:%S.%f%z"
    start_datetime:
      type: MinMaxDatetime
      datetime: "{{ config.get('start_date', '1970-01-01T00:00:00.0Z') }}"
      datetime_format: "%Y-%m-%dT%H:%M:%S.%fZ"
    cursor_field: "created"
    is_client_side_incremental: true
  retriever:
    type: SimpleRetriever
    name: "{{ parameters['name'] }}"
    paginator:
      type: DefaultPaginator
      pagination_strategy:
        type: "CursorPagination"
        cursor_value: "{{ response._metadata.next }}"
        page_size: 10
    requester:
      $ref: "#/requester"
      path: "/"
    record_selector:
      $ref: "#/selector"
  $parameters:
    name: "lists"
    """

    parsed_manifest = YamlDeclarativeSource._parse(content)
    resolved_manifest = resolver.preprocess_manifest(parsed_manifest)
    stream_manifest = transformer.propagate_types_and_parameters("", resolved_manifest["list_stream"], {})

    stream = factory.create_component(model_type=DeclarativeStreamModel, component_definition=stream_manifest, config=input_config)

    assert isinstance(stream.retriever.record_selector.record_filter, ClientSideIncrementalRecordFilterDecorator)


def test_client_side_incremental_with_partition_router():
    content = """
selector:
  type: RecordSelector
  extractor:
      type: DpathExtractor
      field_path: ["extractor_path"]
requester:
  type: HttpRequester
  name: "{{ parameters['name'] }}"
  url_base: "https://api.sendgrid.com/v3/"
  http_method: "GET"
schema_loader:
  file_path: "./source_sendgrid/schemas/{{ parameters['name'] }}.yaml"
  name: "{{ parameters['stream_name'] }}"
retriever:
  requester:
    type: "HttpRequester"
    path: "kek"
  record_selector:
    extractor:
      field_path: []
stream_A:
  type: DeclarativeStream
  name: "A"
  primary_key: "id"
  $parameters:
    retriever: "#/retriever"
    url_base: "https://airbyte.io"
    schema_loader: "#/schema_loader"
list_stream:
  type: DeclarativeStream
  incremental_sync:
    type: DatetimeBasedCursor
    $parameters:
      datetime_format: "%Y-%m-%dT%H:%M:%S.%f%z"
    start_datetime:
      type: MinMaxDatetime
      datetime: "{{ config.get('start_date', '1970-01-01T00:00:00.0Z') }}"
      datetime_format: "%Y-%m-%dT%H:%M:%S.%fZ"
    cursor_field: "created"
    is_client_side_incremental: true
  retriever:
    type: SimpleRetriever
    name: "{{ parameters['name'] }}"
    partition_router:
      type: SubstreamPartitionRouter
      parent_stream_configs:
        - stream: "#/stream_A"
          parent_key: id
          partition_field: id
    paginator:
      type: DefaultPaginator
      pagination_strategy:
        type: "CursorPagination"
        cursor_value: "{{ response._metadata.next }}"
        page_size: 10
    requester:
      $ref: "#/requester"
      path: "/"
    record_selector:
      $ref: "#/selector"
  $parameters:
    name: "lists"
    """

    parsed_manifest = YamlDeclarativeSource._parse(content)
    resolved_manifest = resolver.preprocess_manifest(parsed_manifest)
    stream_manifest = transformer.propagate_types_and_parameters("", resolved_manifest["list_stream"], {})

    stream = factory.create_component(model_type=DeclarativeStreamModel, component_definition=stream_manifest, config=input_config)

    assert isinstance(stream.retriever.record_selector.record_filter, ClientSideIncrementalRecordFilterDecorator)
    assert isinstance(stream.retriever.record_selector.record_filter._per_partition_cursor, PerPartitionCursor)


def test_given_data_feed_and_client_side_incremental_then_raise_error():
    content = """
incremental_sync:
  type: DatetimeBasedCursor
  $parameters:
    datetime_format: "%Y-%m-%dT%H:%M:%S.%f%z"
  start_datetime: "{{ config['start_time'] }}"
  cursor_field: "created"
  is_data_feed: true
  is_client_side_incremental: true
  """

    parsed_incremental_sync = YamlDeclarativeSource._parse(content)
    resolved_incremental_sync = resolver.preprocess_manifest(parsed_incremental_sync)
    datetime_based_cursor_definition = transformer.propagate_types_and_parameters("", resolved_incremental_sync["incremental_sync"], {})

    with pytest.raises(ValueError) as e:
        factory.create_component(
            model_type=DatetimeBasedCursorModel, component_definition=datetime_based_cursor_definition, config=input_config
        )
    assert e.value.args[0] == "`Client side incremental` cannot be applied with `data feed`. Choose only 1 from them."


@pytest.mark.parametrize(
    "test_name, record_selector, expected_runtime_selector",
    [("test_static_record_selector", "result", "result"), ("test_options_record_selector", "{{ parameters['name'] }}", "lists")],
)
def test_create_record_selector(test_name, record_selector, expected_runtime_selector):
    content = f"""
    extractor:
      type: DpathExtractor
    selector:
      $parameters:
        name: "lists"
      type: RecordSelector
      record_filter:
        type: RecordFilter
        condition: "{{{{ record['id'] > stream_state['id'] }}}}"
      extractor:
        $ref: "#/extractor"
        field_path: ["{record_selector}"]
    """
    parsed_manifest = YamlDeclarativeSource._parse(content)
    resolved_manifest = resolver.preprocess_manifest(parsed_manifest)
    selector_manifest = transformer.propagate_types_and_parameters("", resolved_manifest["selector"], {})

    selector = factory.create_component(
        model_type=RecordSelectorModel, component_definition=selector_manifest, decoder=None, transformations=[], config=input_config
    )

    assert isinstance(selector, RecordSelector)
    assert isinstance(selector.extractor, DpathExtractor)
    assert [fp.eval(input_config) for fp in selector.extractor._field_path] == [expected_runtime_selector]
    assert isinstance(selector.record_filter, RecordFilter)
    assert selector.record_filter.condition == "{{ record['id'] > stream_state['id'] }}"


@pytest.mark.parametrize(
    "test_name, error_handler, expected_backoff_strategy_type",
    [
        (
            "test_create_requester_constant_error_handler",
            """
  error_handler:
    backoff_strategies:
      - type: "ConstantBackoffStrategy"
        backoff_time_in_seconds: 5
            """,
            ConstantBackoffStrategy,
        ),
        (
            "test_create_requester_exponential_error_handler",
            """
  error_handler:
    backoff_strategies:
      - type: "ExponentialBackoffStrategy"
        factor: 5
            """,
            ExponentialBackoffStrategy,
        ),
        (
            "test_create_requester_wait_time_from_header_error_handler",
            """
  error_handler:
    backoff_strategies:
      - type: "WaitTimeFromHeader"
        header: "a_header"
            """,
            WaitTimeFromHeaderBackoffStrategy,
        ),
        (
            "test_create_requester_wait_time_until_from_header_error_handler",
            """
  error_handler:
    backoff_strategies:
      - type: "WaitUntilTimeFromHeader"
        header: "a_header"
            """,
            WaitUntilTimeFromHeaderBackoffStrategy,
        ),
        ("test_create_requester_no_error_handler", """""", None),
    ],
)
def test_create_requester(test_name, error_handler, expected_backoff_strategy_type):
    content = f"""
requester:
  type: HttpRequester
  path: "/v3/marketing/lists"
  $parameters:
    name: 'lists'
  url_base: "https://api.sendgrid.com"
  authenticator:
    type: "BasicHttpAuthenticator"
    username: "{{{{ parameters.name}}}}"
    password: "{{{{ config.apikey }}}}"
  request_parameters:
    a_parameter: "something_here"
  request_headers:
    header: header_value
  {error_handler}
    """
    name = "name"
    parsed_manifest = YamlDeclarativeSource._parse(content)
    resolved_manifest = resolver.preprocess_manifest(parsed_manifest)
    requester_manifest = transformer.propagate_types_and_parameters("", resolved_manifest["requester"], {})

    selector = factory.create_component(
        model_type=HttpRequesterModel,
        component_definition=requester_manifest,
        config=input_config,
        name=name,
        decoder=None,
    )

    assert isinstance(selector, HttpRequester)
    assert selector.http_method == HttpMethod.GET
    assert selector.name == "name"
    assert selector._path.string == "/v3/marketing/lists"
    assert selector._url_base.string == "https://api.sendgrid.com"

    assert isinstance(selector.error_handler, DefaultErrorHandler)
    if expected_backoff_strategy_type:
        assert len(selector.error_handler.backoff_strategies) == 1
        assert isinstance(selector.error_handler.backoff_strategies[0], expected_backoff_strategy_type)

    assert isinstance(selector.authenticator, BasicHttpAuthenticator)
    assert selector.authenticator._username.eval(input_config) == "lists"
    assert selector.authenticator._password.eval(input_config) == "verysecrettoken"

    assert isinstance(selector._request_options_provider, InterpolatedRequestOptionsProvider)
    assert selector._request_options_provider._parameter_interpolator._interpolator.mapping["a_parameter"] == "something_here"
    assert selector._request_options_provider._headers_interpolator._interpolator.mapping["header"] == "header_value"


def test_create_request_with_legacy_session_authenticator():
    content = """
requester:
  type: HttpRequester
  path: "/v3/marketing/lists"
  $parameters:
    name: 'lists'
  url_base: "https://api.sendgrid.com"
  authenticator:
    type: "LegacySessionTokenAuthenticator"
    username: "{{ parameters.name}}"
    password: "{{ config.apikey }}"
    login_url: "login"
    header: "token"
    session_token_response_key: "session"
    validate_session_url: validate
  request_parameters:
    a_parameter: "something_here"
  request_headers:
    header: header_value
    """
    name = "name"
    parsed_manifest = YamlDeclarativeSource._parse(content)
    resolved_manifest = resolver.preprocess_manifest(parsed_manifest)
    requester_manifest = transformer.propagate_types_and_parameters("", resolved_manifest["requester"], {})

    selector = factory.create_component(
        model_type=HttpRequesterModel, component_definition=requester_manifest, config=input_config, name=name, decoder=None
    )

    assert isinstance(selector, HttpRequester)
    assert isinstance(selector.authenticator, LegacySessionTokenAuthenticator)
    assert selector.authenticator._username.eval(input_config) == "lists"
    assert selector.authenticator._password.eval(input_config) == "verysecrettoken"
    assert selector.authenticator._api_url.eval(input_config) == "https://api.sendgrid.com"


def test_create_request_with_session_authenticator():
    content = """
requester:
  type: HttpRequester
  path: "/v3/marketing/lists"
  $parameters:
    name: 'lists'
  url_base: "https://api.sendgrid.com"
  authenticator:
    type: SessionTokenAuthenticator
    expiration_duration: P10D
    login_requester:
      path: /session
      type: HttpRequester
      url_base: 'https://api.sendgrid.com'
      http_method: POST
      request_body_json:
        password: '{{ config.apikey }}'
        username: '{{ parameters.name }}'
    session_token_path:
      - id
    request_authentication:
      type: ApiKey
      inject_into:
        type: RequestOption
        field_name: X-Metabase-Session
        inject_into: header
  request_parameters:
    a_parameter: "something_here"
  request_headers:
    header: header_value
    """
    name = "name"
    parsed_manifest = YamlDeclarativeSource._parse(content)
    resolved_manifest = resolver.preprocess_manifest(parsed_manifest)
    requester_manifest = transformer.propagate_types_and_parameters("", resolved_manifest["requester"], {})

    selector = factory.create_component(
        model_type=HttpRequesterModel, component_definition=requester_manifest, config=input_config, name=name, decoder=None
    )

    assert isinstance(selector.authenticator, ApiKeyAuthenticator)
    assert isinstance(selector.authenticator.token_provider, SessionTokenProvider)
    assert selector.authenticator.token_provider.session_token_path == ["id"]
    assert isinstance(selector.authenticator.token_provider.login_requester, HttpRequester)
    assert selector.authenticator.token_provider.session_token_path == ["id"]
    assert selector.authenticator.token_provider.login_requester._url_base.eval(input_config) == "https://api.sendgrid.com"
    assert selector.authenticator.token_provider.login_requester.get_request_body_json() == {
        "username": "lists",
        "password": "verysecrettoken",
    }


def test_given_composite_error_handler_does_not_match_response_then_fallback_on_default_error_handler(requests_mock):
    content = """
requester:
  type: HttpRequester
  path: "/v3/marketing/lists"
  $parameters:
    name: 'lists'
  url_base: "https://api.sendgrid.com"
  error_handler:
    type: CompositeErrorHandler
    error_handlers:
      - type: DefaultErrorHandler
        response_filters:
          - type: HttpResponseFilter
            action: FAIL
            http_codes:
              - 500
    """
    parsed_manifest = YamlDeclarativeSource._parse(content)
    resolved_manifest = resolver.preprocess_manifest(parsed_manifest)
    requester_manifest = transformer.propagate_types_and_parameters("", resolved_manifest["requester"], {})
    http_requester = factory.create_component(
        model_type=HttpRequesterModel,
        component_definition=requester_manifest,
        config=input_config,
        name="any name",
        decoder=JsonDecoder(parameters={}),
    )
    requests_mock.get("https://api.sendgrid.com/v3/marketing/lists", status_code=401)

    with pytest.raises(AirbyteTracedException) as exception:
        http_requester.send_request()

    # The default behavior when we don't know about an error is to return a system_error.
    # Here, we can confirm that we return a config_error which means we picked up the default error mapper
    assert exception.value.failure_type == FailureType.config_error


@pytest.mark.parametrize(
    "input_config, expected_authenticator_class",
    [
        pytest.param(
            {"auth": {"type": "token"}, "credentials": {"api_key": "some_key"}},
            ApiKeyAuthenticator,
            id="test_create_requester_with_selective_authenticator_and_token_selected",
        ),
        pytest.param(
            {"auth": {"type": "oauth"}, "credentials": {"client_id": "ABC"}},
            DeclarativeOauth2Authenticator,
            id="test_create_requester_with_selective_authenticator_and_oauth_selected",
        ),
    ],
)
def test_create_requester_with_selective_authenticator(input_config, expected_authenticator_class):
    content = """
authenticator:
  type: SelectiveAuthenticator
  authenticator_selection_path:
    - auth
    - type
  authenticators:
    token:
      type: ApiKeyAuthenticator
      header: "Authorization"
      api_token: "api_key={{ config['credentials']['api_key']  }}"
    oauth:
      type: OAuthAuthenticator
      token_refresh_endpoint: https://api.url.com
      client_id: "{{ config['credentials']['client_id'] }}"
      client_secret: some_secret
      refresh_token: some_token
    """
    name = "name"
    parsed_manifest = YamlDeclarativeSource._parse(content)
    resolved_manifest = resolver.preprocess_manifest(parsed_manifest)
    authenticator_manifest = transformer.propagate_types_and_parameters("", resolved_manifest["authenticator"], {})

    authenticator = factory.create_component(
        model_type=SelectiveAuthenticator, component_definition=authenticator_manifest, config=input_config, name=name
    )

    assert isinstance(authenticator, expected_authenticator_class)


def test_create_composite_error_handler():
    content = """
        error_handler:
          type: "CompositeErrorHandler"
          error_handlers:
            - response_filters:
                - predicate: "{{ 'code' in response }}"
                  action: RETRY
            - response_filters:
                - http_codes: [ 403 ]
                  action: RETRY
    """
    parsed_manifest = YamlDeclarativeSource._parse(content)
    resolved_manifest = resolver.preprocess_manifest(parsed_manifest)
    error_handler_manifest = transformer.propagate_types_and_parameters("", resolved_manifest["error_handler"], {})

    error_handler = factory.create_component(
        model_type=CompositeErrorHandlerModel, component_definition=error_handler_manifest, config=input_config
    )

    assert isinstance(error_handler, CompositeErrorHandler)
    assert len(error_handler.error_handlers) == 2

    error_handler_0 = error_handler.error_handlers[0]
    assert isinstance(error_handler_0, DefaultErrorHandler)
    assert isinstance(error_handler_0.response_filters[0], HttpResponseFilter)
    assert error_handler_0.response_filters[0].predicate.condition == "{{ 'code' in response }}"
    assert error_handler_0.response_filters[0].action == ResponseAction.RETRY

    error_handler_1 = error_handler.error_handlers[1]
    assert isinstance(error_handler_1, DefaultErrorHandler)
    assert isinstance(error_handler_1.response_filters[0], HttpResponseFilter)
    assert error_handler_1.response_filters[0].http_codes == {403}
    assert error_handler_1.response_filters[0].action == ResponseAction.RETRY


# This might be a better test for the manifest transformer but also worth testing end-to-end here as well
def test_config_with_defaults():
    content = """
    lists_stream:
      type: "DeclarativeStream"
      name: "lists"
      primary_key: id
      $parameters:
        name: "lists"
        url_base: "https://api.sendgrid.com"
        schema_loader:
          name: "{{ parameters.stream_name }}"
          file_path: "./source_sendgrid/schemas/{{ parameters.name }}.yaml"
        retriever:
          paginator:
            type: "DefaultPaginator"
            page_size_option:
              type: RequestOption
              inject_into: request_parameter
              field_name: page_size
            page_token_option:
              type: RequestPath
            pagination_strategy:
              type: "CursorPagination"
              cursor_value: "{{ response._metadata.next }}"
              page_size: 10
          requester:
            path: "/v3/marketing/lists"
            authenticator:
              type: "BearerAuthenticator"
              api_token: "{{ config.apikey }}"
            request_parameters:
              page_size: 10
          record_selector:
            extractor:
              field_path: ["result"]
    streams:
      - "#/lists_stream"
    """
    parsed_manifest = YamlDeclarativeSource._parse(content)
    resolved_manifest = resolver.preprocess_manifest(parsed_manifest)
    resolved_manifest["type"] = "DeclarativeSource"
    stream_manifest = transformer.propagate_types_and_parameters("", resolved_manifest["lists_stream"], {})

    stream = factory.create_component(model_type=DeclarativeStreamModel, component_definition=stream_manifest, config=input_config)

    assert isinstance(stream, DeclarativeStream)
    assert stream.primary_key == "id"
    assert stream.name == "lists"
    assert isinstance(stream.retriever, SimpleRetriever)
    assert stream.retriever.name == stream.name
    assert stream.retriever.primary_key == stream.primary_key

    assert isinstance(stream.schema_loader, JsonFileSchemaLoader)
    assert stream.schema_loader.file_path.string == "./source_sendgrid/schemas/{{ parameters.name }}.yaml"
    assert stream.schema_loader.file_path.default == "./source_sendgrid/schemas/{{ parameters.name }}.yaml"

    assert isinstance(stream.retriever.requester, HttpRequester)
    assert stream.retriever.requester.http_method == HttpMethod.GET

    assert isinstance(stream.retriever.requester.authenticator, BearerAuthenticator)
    assert stream.retriever.requester.authenticator.token_provider.get_token() == "verysecrettoken"

    assert isinstance(stream.retriever.record_selector, RecordSelector)
    assert isinstance(stream.retriever.record_selector.extractor, DpathExtractor)
    assert [fp.eval(input_config) for fp in stream.retriever.record_selector.extractor._field_path] == ["result"]

    assert isinstance(stream.retriever.paginator, DefaultPaginator)
    assert stream.retriever.paginator.url_base.string == "https://api.sendgrid.com"
    assert stream.retriever.paginator.pagination_strategy.get_page_size() == 10


def test_create_default_paginator():
    content = """
      paginator:
        type: "DefaultPaginator"
        page_size_option:
          type: RequestOption
          inject_into: request_parameter
          field_name: page_size
        page_token_option:
          type: RequestPath
        pagination_strategy:
          type: "CursorPagination"
          page_size: 50
          cursor_value: "{{ response._metadata.next }}"
    """
    parsed_manifest = YamlDeclarativeSource._parse(content)
    resolved_manifest = resolver.preprocess_manifest(parsed_manifest)
    paginator_manifest = transformer.propagate_types_and_parameters("", resolved_manifest["paginator"], {})

    paginator = factory.create_component(
        model_type=DefaultPaginatorModel,
        component_definition=paginator_manifest,
        config=input_config,
        url_base="https://airbyte.io",
        decoder=JsonDecoder(parameters={}),
    )

    assert isinstance(paginator, DefaultPaginator)
    assert paginator.url_base.string == "https://airbyte.io"

    assert isinstance(paginator.pagination_strategy, CursorPaginationStrategy)
    assert paginator.pagination_strategy.page_size == 50
    assert paginator.pagination_strategy._cursor_value.string == "{{ response._metadata.next }}"

    assert isinstance(paginator.page_size_option, RequestOption)
    assert paginator.page_size_option.inject_into == RequestOptionType.request_parameter
    assert paginator.page_size_option.field_name.eval(config=input_config) == "page_size"

    assert isinstance(paginator.page_token_option, RequestPath)


@pytest.mark.parametrize(
    "manifest, field_name, expected_value, expected_error",
    [
        pytest.param(
            {
                "type": "CustomErrorHandler",
                "class_name": "unit_tests.sources.declarative.parsers.testing_components.TestingSomeComponent",
                "subcomponent_field_with_hint": {"type": "DpathExtractor", "field_path": [], "decoder": {"type": "JsonDecoder"}},
            },
            "subcomponent_field_with_hint",
            DpathExtractor(
                field_path=[],
                config={"apikey": "verysecrettoken", "repos": ["airbyte", "airbyte-cloud"]},
                decoder=JsonDecoder(parameters={}),
                parameters={},
            ),
            None,
            id="test_create_custom_component_with_subcomponent_that_must_be_parsed",
        ),
        pytest.param(
            {
                "type": "CustomErrorHandler",
                "class_name": "unit_tests.sources.declarative.parsers.testing_components.TestingSomeComponent",
                "subcomponent_field_with_hint": {"field_path": []},
            },
            "subcomponent_field_with_hint",
            DpathExtractor(field_path=[], config={"apikey": "verysecrettoken", "repos": ["airbyte", "airbyte-cloud"]}, parameters={}),
            None,
            id="test_create_custom_component_with_subcomponent_that_must_infer_type_from_explicit_hints",
        ),
        pytest.param(
            {
                "type": "CustomErrorHandler",
                "class_name": "unit_tests.sources.declarative.parsers.testing_components.TestingSomeComponent",
                "basic_field": "expected",
            },
            "basic_field",
            "expected",
            None,
            id="test_create_custom_component_with_built_in_type",
        ),
        pytest.param(
            {
                "type": "CustomErrorHandler",
                "class_name": "unit_tests.sources.declarative.parsers.testing_components.TestingSomeComponent",
                "optional_subcomponent_field": {"type": "RequestOption", "inject_into": "request_parameter", "field_name": "destination"},
            },
            "optional_subcomponent_field",
            RequestOption(inject_into=RequestOptionType.request_parameter, field_name="destination", parameters={}),
            None,
            id="test_create_custom_component_with_subcomponent_wrapped_in_optional",
        ),
        pytest.param(
            {
                "type": "CustomErrorHandler",
                "class_name": "unit_tests.sources.declarative.parsers.testing_components.TestingSomeComponent",
                "list_of_subcomponents": [
                    {"inject_into": "header", "field_name": "store_me"},
                    {"type": "RequestOption", "inject_into": "request_parameter", "field_name": "destination"},
                ],
            },
            "list_of_subcomponents",
            [
                RequestOption(inject_into=RequestOptionType.header, field_name="store_me", parameters={}),
                RequestOption(inject_into=RequestOptionType.request_parameter, field_name="destination", parameters={}),
            ],
            None,
            id="test_create_custom_component_with_subcomponent_wrapped_in_list",
        ),
        pytest.param(
            {
                "type": "CustomErrorHandler",
                "class_name": "unit_tests.sources.declarative.parsers.testing_components.TestingSomeComponent",
                "without_hint": {"inject_into": "request_parameter", "field_name": "missing_hint"},
            },
            "without_hint",
            None,
            None,
            id="test_create_custom_component_with_subcomponent_without_type_hints",
        ),
        pytest.param(
            {
                "type": "CustomErrorHandler",
                "class_name": "unit_tests.sources.declarative.parsers.testing_components.TestingSomeComponent",
                "paginator": {
                    "type": "DefaultPaginator",
                    "pagination_strategy": {"type": "OffsetIncrement", "page_size": 10},
                    "$parameters": {"url_base": "https://physical_100.com"},
                },
            },
            "paginator",
            DefaultPaginator(
                pagination_strategy=OffsetIncrement(
                    page_size=10, config={"apikey": "verysecrettoken", "repos": ["airbyte", "airbyte-cloud"]}, parameters={}
                ),
                url_base="https://physical_100.com",
                config={"apikey": "verysecrettoken", "repos": ["airbyte", "airbyte-cloud"]},
                parameters={"decoder": {"type": "JsonDecoder"}},
            ),
            None,
            id="test_create_custom_component_with_subcomponent_that_uses_parameters",
        ),
        pytest.param(
            {
                "type": "CustomErrorHandler",
                "class_name": "unit_tests.sources.declarative.parsers.testing_components.TestingSomeComponent",
                "paginator": {
                    "type": "DefaultPaginator",
                    "pagination_strategy": {"type": "OffsetIncrement", "page_size": 10},
                },
            },
            "paginator",
            None,
            ValueError,
            id="test_create_custom_component_missing_required_field_emits_error",
        ),
        pytest.param(
            {
                "type": "CustomErrorHandler",
                "class_name": "unit_tests.sources.declarative.parsers.testing_components.NonExistingClass",
                "paginator": {
                    "type": "DefaultPaginator",
                    "pagination_strategy": {"type": "OffsetIncrement", "page_size": 10},
                },
            },
            "paginator",
            None,
            ValueError,
            id="test_create_custom_component_non_existing_class_raises_value_error",
        ),
    ],
)
def test_create_custom_components(manifest, field_name, expected_value, expected_error):
    if expected_error:
        with pytest.raises(expected_error):
            factory.create_component(CustomErrorHandlerModel, manifest, input_config)
    else:
        custom_component = factory.create_component(CustomErrorHandlerModel, manifest, input_config)
        assert isinstance(custom_component, TestingSomeComponent)

        assert isinstance(getattr(custom_component, field_name), type(expected_value))
        assert getattr(custom_component, field_name) == expected_value


def test_custom_components_do_not_contain_extra_fields():
    custom_substream_partition_router_manifest = {
        "type": "CustomPartitionRouter",
        "class_name": "unit_tests.sources.declarative.parsers.testing_components.TestingCustomSubstreamPartitionRouter",
        "custom_field": "here",
        "extra_field_to_exclude": "should_not_pass_as_parameter",
        "custom_pagination_strategy": {"type": "PageIncrement", "page_size": 100},
        "parent_stream_configs": [
            {
                "type": "ParentStreamConfig",
                "stream": {
                    "type": "DeclarativeStream",
                    "name": "a_parent",
                    "primary_key": "id",
                    "retriever": {
                        "type": "SimpleRetriever",
                        "record_selector": {
                            "type": "RecordSelector",
                            "extractor": {"type": "DpathExtractor", "field_path": []},
                        },
                        "requester": {"type": "HttpRequester", "url_base": "https://airbyte.io", "path": "some"},
                    },
                    "schema_loader": {
                        "type": "JsonFileSchemaLoader",
                        "file_path": "./source_sendgrid/schemas/{{ parameters['name'] }}.yaml",
                    },
                },
                "parent_key": "id",
                "partition_field": "repository_id",
                "request_option": {"type": "RequestOption", "inject_into": "request_parameter", "field_name": "repository_id"},
            }
        ],
    }

    custom_substream_partition_router = factory.create_component(
        CustomPartitionRouterModel, custom_substream_partition_router_manifest, input_config
    )
    assert isinstance(custom_substream_partition_router, TestingCustomSubstreamPartitionRouter)

    assert len(custom_substream_partition_router.parent_stream_configs) == 1
    assert custom_substream_partition_router.parent_stream_configs[0].parent_key.eval({}) == "id"
    assert custom_substream_partition_router.parent_stream_configs[0].partition_field.eval({}) == "repository_id"
    assert custom_substream_partition_router.parent_stream_configs[0].request_option.inject_into == RequestOptionType.request_parameter
    assert custom_substream_partition_router.parent_stream_configs[0].request_option.field_name.eval(config=input_config) == "repository_id"

    assert isinstance(custom_substream_partition_router.custom_pagination_strategy, PageIncrement)
    assert custom_substream_partition_router.custom_pagination_strategy.page_size == 100


def test_parse_custom_component_fields_if_subcomponent():
    custom_substream_partition_router_manifest = {
        "type": "CustomPartitionRouter",
        "class_name": "unit_tests.sources.declarative.parsers.testing_components.TestingCustomSubstreamPartitionRouter",
        "custom_field": "here",
        "custom_pagination_strategy": {"type": "PageIncrement", "page_size": 100},
        "parent_stream_configs": [
            {
                "type": "ParentStreamConfig",
                "stream": {
                    "type": "DeclarativeStream",
                    "name": "a_parent",
                    "primary_key": "id",
                    "retriever": {
                        "type": "SimpleRetriever",
                        "record_selector": {
                            "type": "RecordSelector",
                            "extractor": {"type": "DpathExtractor", "field_path": []},
                        },
                        "requester": {"type": "HttpRequester", "url_base": "https://airbyte.io", "path": "some"},
                    },
                    "schema_loader": {
                        "type": "JsonFileSchemaLoader",
                        "file_path": "./source_sendgrid/schemas/{{ parameters['name'] }}.yaml",
                    },
                },
                "parent_key": "id",
                "partition_field": "repository_id",
                "request_option": {"type": "RequestOption", "inject_into": "request_parameter", "field_name": "repository_id"},
            }
        ],
    }

    custom_substream_partition_router = factory.create_component(
        CustomPartitionRouterModel, custom_substream_partition_router_manifest, input_config
    )
    assert isinstance(custom_substream_partition_router, TestingCustomSubstreamPartitionRouter)
    assert custom_substream_partition_router.custom_field == "here"

    assert len(custom_substream_partition_router.parent_stream_configs) == 1
    assert custom_substream_partition_router.parent_stream_configs[0].parent_key.eval({}) == "id"
    assert custom_substream_partition_router.parent_stream_configs[0].partition_field.eval({}) == "repository_id"
    assert custom_substream_partition_router.parent_stream_configs[0].request_option.inject_into == RequestOptionType.request_parameter
    assert custom_substream_partition_router.parent_stream_configs[0].request_option.field_name.eval(config=input_config) == "repository_id"

    assert isinstance(custom_substream_partition_router.custom_pagination_strategy, PageIncrement)
    assert custom_substream_partition_router.custom_pagination_strategy.page_size == 100


class TestCreateTransformations:
    # the tabbing matters
    base_parameters = """
                name: "lists"
                primary_key: id
                url_base: "https://api.sendgrid.com"
                schema_loader:
                  name: "{{ parameters.name }}"
                  file_path: "./source_sendgrid/schemas/{{ parameters.name }}.yaml"
                retriever:
                  requester:
                    name: "{{ parameters.name }}"
                    path: "/v3/marketing/lists"
                    request_parameters:
                      page_size: 10
                  record_selector:
                    extractor:
                      field_path: ["result"]
    """

    def test_no_transformations(self):
        content = f"""
        the_stream:
            type: DeclarativeStream
            $parameters:
                {self.base_parameters}
        """
        parsed_manifest = YamlDeclarativeSource._parse(content)
        resolved_manifest = resolver.preprocess_manifest(parsed_manifest)
        resolved_manifest["type"] = "DeclarativeSource"
        stream_manifest = transformer.propagate_types_and_parameters("", resolved_manifest["the_stream"], {})

        stream = factory.create_component(model_type=DeclarativeStreamModel, component_definition=stream_manifest, config=input_config)

        assert isinstance(stream, DeclarativeStream)
        assert [] == stream.retriever.record_selector.transformations

    def test_remove_fields(self):
        content = f"""
        the_stream:
            type: DeclarativeStream
            $parameters:
                {self.base_parameters}
                transformations:
                    - type: RemoveFields
                      field_pointers:
                        - ["path", "to", "field1"]
                        - ["path2"]
        """
        parsed_manifest = YamlDeclarativeSource._parse(content)
        resolved_manifest = resolver.preprocess_manifest(parsed_manifest)
        resolved_manifest["type"] = "DeclarativeSource"
        stream_manifest = transformer.propagate_types_and_parameters("", resolved_manifest["the_stream"], {})

        stream = factory.create_component(model_type=DeclarativeStreamModel, component_definition=stream_manifest, config=input_config)

        assert isinstance(stream, DeclarativeStream)
        expected = [RemoveFields(field_pointers=[["path", "to", "field1"], ["path2"]], parameters={})]
        assert stream.retriever.record_selector.transformations == expected

    def test_add_fields_no_value_type(self):
        content = f"""
        the_stream:
            type: DeclarativeStream
            $parameters:
                {self.base_parameters}
                transformations:
                    - type: AddFields
                      fields:
                        - path: ["field1"]
                          value: "static_value"
        """
        expected = [
            AddFields(
                fields=[
                    AddedFieldDefinition(
                        path=["field1"],
                        value=InterpolatedString(string="static_value", default="static_value", parameters={}),
                        value_type=None,
                        parameters={},
                    )
                ],
                parameters={},
            )
        ]
        self._test_add_fields(content, expected)

    def test_add_fields_value_type_is_string(self):
        content = f"""
        the_stream:
            type: DeclarativeStream
            $parameters:
                {self.base_parameters}
                transformations:
                    - type: AddFields
                      fields:
                        - path: ["field1"]
                          value: "static_value"
                          value_type: string
        """
        expected = [
            AddFields(
                fields=[
                    AddedFieldDefinition(
                        path=["field1"],
                        value=InterpolatedString(string="static_value", default="static_value", parameters={}),
                        value_type=str,
                        parameters={},
                    )
                ],
                parameters={},
            )
        ]
        self._test_add_fields(content, expected)

    def test_add_fields_value_type_is_number(self):
        content = f"""
        the_stream:
            type: DeclarativeStream
            $parameters:
                {self.base_parameters}
                transformations:
                    - type: AddFields
                      fields:
                        - path: ["field1"]
                          value: "1"
                          value_type: number
        """
        expected = [
            AddFields(
                fields=[
                    AddedFieldDefinition(
                        path=["field1"],
                        value=InterpolatedString(string="1", default="1", parameters={}),
                        value_type=float,
                        parameters={},
                    )
                ],
                parameters={},
            )
        ]
        self._test_add_fields(content, expected)

    def test_add_fields_value_type_is_integer(self):
        content = f"""
        the_stream:
            type: DeclarativeStream
            $parameters:
                {self.base_parameters}
                transformations:
                    - type: AddFields
                      fields:
                        - path: ["field1"]
                          value: "1"
                          value_type: integer
        """
        expected = [
            AddFields(
                fields=[
                    AddedFieldDefinition(
                        path=["field1"],
                        value=InterpolatedString(string="1", default="1", parameters={}),
                        value_type=int,
                        parameters={},
                    )
                ],
                parameters={},
            )
        ]
        self._test_add_fields(content, expected)

    def test_add_fields_value_type_is_boolean(self):
        content = f"""
        the_stream:
            type: DeclarativeStream
            $parameters:
                {self.base_parameters}
                transformations:
                    - type: AddFields
                      fields:
                        - path: ["field1"]
                          value: False
                          value_type: boolean
        """
        expected = [
            AddFields(
                fields=[
                    AddedFieldDefinition(
                        path=["field1"],
                        value=InterpolatedString(string="False", default="False", parameters={}),
                        value_type=bool,
                        parameters={},
                    )
                ],
                parameters={},
            )
        ]
        self._test_add_fields(content, expected)

    def _test_add_fields(self, content, expected):
        parsed_manifest = YamlDeclarativeSource._parse(content)
        resolved_manifest = resolver.preprocess_manifest(parsed_manifest)
        resolved_manifest["type"] = "DeclarativeSource"
        stream_manifest = transformer.propagate_types_and_parameters("", resolved_manifest["the_stream"], {})

        stream = factory.create_component(model_type=DeclarativeStreamModel, component_definition=stream_manifest, config=input_config)

        assert isinstance(stream, DeclarativeStream)
        assert stream.retriever.record_selector.transformations == expected

    def test_default_schema_loader(self):
        component_definition = {
            "type": "DeclarativeStream",
            "name": "test",
            "primary_key": [],
            "retriever": {
                "type": "SimpleRetriever",
                "requester": {
                    "type": "HttpRequester",
                    "url_base": "http://localhost:6767/",
                    "path": "items/",
                    "request_options_provider": {
                        "request_parameters": {},
                        "request_headers": {},
                        "request_body_json": {},
                        "type": "InterpolatedRequestOptionsProvider",
                    },
                    "authenticator": {"type": "BearerAuthenticator", "api_token": "{{ config['api_key'] }}"},
                },
                "record_selector": {"type": "RecordSelector", "extractor": {"type": "DpathExtractor", "field_path": ["items"]}},
                "paginator": {"type": "NoPagination"},
            },
        }
        resolved_manifest = resolver.preprocess_manifest(component_definition)
        ws = ManifestComponentTransformer()
        propagated_source_config = ws.propagate_types_and_parameters("", resolved_manifest, {})
        stream = factory.create_component(
            model_type=DeclarativeStreamModel, component_definition=propagated_source_config, config=input_config
        )
        schema_loader = stream.schema_loader
        assert schema_loader.default_loader._get_json_filepath().split("/")[-1] == f"{stream.name}.json"


@pytest.mark.parametrize(
    "incremental, partition_router, expected_type",
    [
        pytest.param(
            {
                "type": "DatetimeBasedCursor",
                "datetime_format": "%Y-%m-%dT%H:%M:%S.%f%z",
                "start_datetime": "{{ config['start_time'] }}",
                "end_datetime": "{{ config['end_time'] }}",
                "step": "P10D",
                "cursor_field": "created",
                "cursor_granularity": "PT0.000001S",
            },
            None,
            DatetimeBasedCursor,
            id="test_create_simple_retriever_with_incremental",
        ),
        pytest.param(
            None,
            {
                "type": "ListPartitionRouter",
                "values": "{{config['repos']}}",
                "cursor_field": "a_key",
            },
            PerPartitionCursor,
            id="test_create_simple_retriever_with_partition_router",
        ),
        pytest.param(
            {
                "type": "DatetimeBasedCursor",
                "datetime_format": "%Y-%m-%dT%H:%M:%S.%f%z",
                "start_datetime": "{{ config['start_time'] }}",
                "end_datetime": "{{ config['end_time'] }}",
                "step": "P10D",
                "cursor_field": "created",
                "cursor_granularity": "PT0.000001S",
            },
            {
                "type": "ListPartitionRouter",
                "values": "{{config['repos']}}",
                "cursor_field": "a_key",
            },
            PerPartitionCursor,
            id="test_create_simple_retriever_with_incremental_and_partition_router",
        ),
        pytest.param(
            {
                "type": "DatetimeBasedCursor",
                "datetime_format": "%Y-%m-%dT%H:%M:%S.%f%z",
                "start_datetime": "{{ config['start_time'] }}",
                "end_datetime": "{{ config['end_time'] }}",
                "step": "P10D",
                "cursor_field": "created",
                "cursor_granularity": "PT0.000001S",
            },
            [
                {
                    "type": "ListPartitionRouter",
                    "values": "{{config['repos']}}",
                    "cursor_field": "a_key",
                },
                {
                    "type": "ListPartitionRouter",
                    "values": "{{config['repos']}}",
                    "cursor_field": "b_key",
                },
            ],
            PerPartitionCursor,
            id="test_create_simple_retriever_with_partition_routers_multiple_components",
        ),
        pytest.param(None, None, SinglePartitionRouter, id="test_create_simple_retriever_with_no_incremental_or_partition_router"),
    ],
)
def test_merge_incremental_and_partition_router(incremental, partition_router, expected_type):
    stream_model = {
        "type": "DeclarativeStream",
        "retriever": {
            "type": "SimpleRetriever",
            "record_selector": {
                "type": "RecordSelector",
                "extractor": {
                    "type": "DpathExtractor",
                    "field_path": [],
                },
            },
            "requester": {
                "type": "HttpRequester",
                "name": "list",
                "url_base": "orange.com",
                "path": "/v1/api",
            },
        },
    }

    if incremental:
        stream_model["incremental_sync"] = incremental

    if partition_router:
        stream_model["retriever"]["partition_router"] = partition_router

    stream = factory.create_component(model_type=DeclarativeStreamModel, component_definition=stream_model, config=input_config)

    assert isinstance(stream, DeclarativeStream)
    assert isinstance(stream.retriever, SimpleRetriever)
    assert isinstance(stream.retriever.stream_slicer, expected_type)

    if incremental and partition_router:
        assert isinstance(stream.retriever.stream_slicer, PerPartitionCursor)
        if isinstance(partition_router, list) and len(partition_router) > 1:
            assert isinstance(stream.retriever.stream_slicer._partition_router, CartesianProductStreamSlicer)
            assert len(stream.retriever.stream_slicer._partition_router.stream_slicers) == len(partition_router)
    elif partition_router and isinstance(partition_router, list) and len(partition_router) > 1:
        assert isinstance(stream.retriever.stream_slicer, PerPartitionCursor)
        assert len(stream.retriever.stream_slicer.stream_slicerS) == len(partition_router)


def test_simple_retriever_emit_log_messages():
    simple_retriever_model = {
        "type": "SimpleRetriever",
        "record_selector": {
            "type": "RecordSelector",
            "extractor": {
                "type": "DpathExtractor",
                "field_path": [],
            },
        },
        "requester": {"type": "HttpRequester", "name": "list", "url_base": "orange.com", "path": "/v1/api"},
    }

    connector_builder_factory = ModelToComponentFactory(emit_connector_builder_messages=True)
    retriever = connector_builder_factory.create_component(
        model_type=SimpleRetrieverModel,
        component_definition=simple_retriever_model,
        config={},
        name="Test",
        primary_key="id",
        stream_slicer=None,
        transformations=[],
    )

    assert isinstance(retriever, SimpleRetrieverTestReadDecorator)
    assert connector_builder_factory._message_repository._log_level == Level.DEBUG


def test_create_page_increment():
    model = PageIncrementModel(
        type="PageIncrement",
        page_size=10,
        start_from_page=1,
        inject_on_first_request=True,
    )
    expected_strategy = PageIncrement(page_size=10, start_from_page=1, inject_on_first_request=True, parameters={}, config=input_config)

    strategy = factory.create_page_increment(model, input_config)

    assert strategy.page_size == expected_strategy.page_size
    assert strategy.start_from_page == expected_strategy.start_from_page
    assert strategy.inject_on_first_request == expected_strategy.inject_on_first_request


def test_create_page_increment_with_interpolated_page_size():
    model = PageIncrementModel(
        type="PageIncrement",
        page_size="{{ config['page_size'] }}",
        start_from_page=1,
        inject_on_first_request=True,
    )
    config = {**input_config, "page_size": 5}
    expected_strategy = PageIncrement(page_size=5, start_from_page=1, inject_on_first_request=True, parameters={}, config=config)

    strategy = factory.create_page_increment(model, config)

    assert strategy.get_page_size() == expected_strategy.get_page_size()
    assert strategy.start_from_page == expected_strategy.start_from_page
    assert strategy.inject_on_first_request == expected_strategy.inject_on_first_request


def test_create_offset_increment():
    model = OffsetIncrementModel(
        type="OffsetIncrement",
        page_size=10,
        inject_on_first_request=True,
    )
    expected_strategy = OffsetIncrement(page_size=10, inject_on_first_request=True, parameters={}, config=input_config)

    strategy = factory.create_offset_increment(model, input_config, decoder=JsonDecoder(parameters={}))

    assert strategy.page_size == expected_strategy.page_size
    assert strategy.inject_on_first_request == expected_strategy.inject_on_first_request
    assert strategy.config == input_config


class MyCustomSchemaLoader(SchemaLoader):
    def get_json_schema(self) -> Mapping[str, Any]:
        """Returns a mapping describing the stream's schema"""
        return {}


def test_create_custom_schema_loader():

    definition = {
        "type": "CustomSchemaLoader",
        "class_name": "unit_tests.sources.declarative.parsers.test_model_to_component_factory.MyCustomSchemaLoader",
    }
    component = factory.create_component(CustomSchemaLoaderModel, definition, {})
    assert isinstance(component, MyCustomSchemaLoader)


@freezegun.freeze_time("2021-01-01 00:00:00")
@pytest.mark.parametrize(
    "config, manifest, expected",
    [
        (
            {
                "secret_key": "secret_key",
            },
            """
            authenticator:
                type: JwtAuthenticator
                secret_key: "{{ config['secret_key'] }}"
                algorithm: HS256
            """,
            {
                "secret_key": "secret_key",
                "algorithm": "HS256",
                "base64_encode_secret_key": False,
                "token_duration": 1200,
                "jwt_headers": {"typ": "JWT", "alg": "HS256"},
                "jwt_payload": {},
            },
        ),
        (
            {
                "secret_key": "secret_key",
                "kid": "test kid",
                "iss": "test iss",
                "test": "test custom header",
            },
            """
            authenticator:
                type: JwtAuthenticator
                secret_key: "{{ config['secret_key'] }}"
                base64_encode_secret_key: True
                algorithm: RS256
                token_duration: 3600
                header_prefix: Bearer
                jwt_headers:
                    kid: "{{ config['kid'] }}"
                    cty: "JWT"
                    typ: "Alt"
                additional_jwt_headers:
                    test: "{{ config['test']}}"
                jwt_payload:
                    iss: "{{ config['iss'] }}"
                    sub: "test sub"
                    aud: "test aud"
                additional_jwt_payload:
                    test: "test custom payload"
            """,
            {
                "secret_key": "secret_key",
                "algorithm": "RS256",
                "base64_encode_secret_key": True,
                "token_duration": 3600,
                "header_prefix": "Bearer",
                "jwt_headers": {
                    "kid": "test kid",
                    "typ": "Alt",
                    "alg": "RS256",
                    "cty": "JWT",
                    "test": "test custom header",
                },
                "jwt_payload": {
                    "iss": "test iss",
                    "sub": "test sub",
                    "aud": "test aud",
                    "test": "test custom payload",
                },
            },
        ),
        (
            {
                "secret_key": "secret_key",
            },
            """
            authenticator:
                type: JwtAuthenticator
                secret_key: "{{ config['secret_key'] }}"
                algorithm: HS256
                additional_jwt_headers:
                    custom_header: "custom header value"
                additional_jwt_payload:
                    custom_payload: "custom payload value"
            """,
            {
                "secret_key": "secret_key",
                "algorithm": "HS256",
                "base64_encode_secret_key": False,
                "token_duration": 1200,
                "jwt_headers": {
                    "typ": "JWT",
                    "alg": "HS256",
                    "custom_header": "custom header value",
                },
                "jwt_payload": {
                    "custom_payload": "custom payload value",
                },
            },
        ),
        (
            {
                "secret_key": "secret_key",
            },
            """
            authenticator:
                type: JwtAuthenticator
                secret_key: "{{ config['secret_key'] }}"
                algorithm: invalid_algorithm
            """,
            {
                "expect_error": True,
            },
        ),
    ],
)
def test_create_jwt_authenticator(config, manifest, expected):
    parsed_manifest = YamlDeclarativeSource._parse(manifest)
    resolved_manifest = resolver.preprocess_manifest(parsed_manifest)

    authenticator_manifest = transformer.propagate_types_and_parameters("", resolved_manifest["authenticator"], {})

    if expected.get("expect_error"):
        with pytest.raises(ValueError):
            authenticator = factory.create_component(
                model_type=JwtAuthenticatorModel, component_definition=authenticator_manifest, config=config
            )
        return

    authenticator = factory.create_component(model_type=JwtAuthenticatorModel, component_definition=authenticator_manifest, config=config)

    assert isinstance(authenticator, JwtAuthenticator)
    assert authenticator._secret_key.eval(config) == expected["secret_key"]
    assert authenticator._algorithm == expected["algorithm"]
    assert authenticator._base64_encode_secret_key == expected["base64_encode_secret_key"]
    assert authenticator._token_duration == expected["token_duration"]
    if "header_prefix" in expected:
        assert authenticator._header_prefix.eval(config) == expected["header_prefix"]
    assert authenticator._get_jwt_headers() == expected["jwt_headers"]
    jwt_payload = expected["jwt_payload"]
<<<<<<< HEAD
    jwt_payload.update({
        "iat": int(datetime.datetime.now().timestamp()),
        "nbf": int(datetime.datetime.now().timestamp()),
        "exp": int(datetime.datetime.now().timestamp()) + expected["token_duration"]
    })
    assert authenticator._get_jwt_payload() == jwt_payload

class TestClassLoading(unittest.TestCase):
    def test_get_class_from_fully_qualified_class_name(self):
        with patch("importlib.import_module") as mock_import_module:
            # Create a mock class to be returned by the import_module
            mock_class = MagicMock()
            mock_class.__module__ = "source_pokeapi.components"
            mock_class.__name__ = "CustomPokeComponent"
            mock_import_module.return_value = MagicMock(CustomPokeComponent=mock_class)

            # Patch _get_connector_module to mock a source_pokeapi connector
            with patch.object(factory, "_get_connector_module", return_value="source_pokeapi"):
                # Test with abbreviated class name
                result = factory._get_class_from_fully_qualified_class_name("components.CustomPokeComponent")
                self.assertEqual(result.__module__, "source_pokeapi.components")
                self.assertEqual(result.__name__, "CustomPokeComponent")

                # Test with fully qualified class name
                result = factory._get_class_from_fully_qualified_class_name("source_pokeapi.components.CustomPokeComponent")
                self.assertEqual(result.__module__, "source_pokeapi.components")
                self.assertEqual(result.__name__, "CustomPokeComponent")
=======
    jwt_payload.update(
        {
            "iat": int(datetime.datetime.now().timestamp()),
            "nbf": int(datetime.datetime.now().timestamp()),
            "exp": int(datetime.datetime.now().timestamp()) + expected["token_duration"],
        }
    )
    assert authenticator._get_jwt_payload() == jwt_payload
>>>>>>> 427e8fd0
<|MERGE_RESOLUTION|>--- conflicted
+++ resolved
@@ -2308,12 +2308,13 @@
         assert authenticator._header_prefix.eval(config) == expected["header_prefix"]
     assert authenticator._get_jwt_headers() == expected["jwt_headers"]
     jwt_payload = expected["jwt_payload"]
-<<<<<<< HEAD
-    jwt_payload.update({
-        "iat": int(datetime.datetime.now().timestamp()),
-        "nbf": int(datetime.datetime.now().timestamp()),
-        "exp": int(datetime.datetime.now().timestamp()) + expected["token_duration"]
-    })
+    jwt_payload.update(
+        {
+            "iat": int(datetime.datetime.now().timestamp()),
+            "nbf": int(datetime.datetime.now().timestamp()),
+            "exp": int(datetime.datetime.now().timestamp()) + expected["token_duration"],
+        }
+    )
     assert authenticator._get_jwt_payload() == jwt_payload
 
 class TestClassLoading(unittest.TestCase):
@@ -2335,14 +2336,4 @@
                 # Test with fully qualified class name
                 result = factory._get_class_from_fully_qualified_class_name("source_pokeapi.components.CustomPokeComponent")
                 self.assertEqual(result.__module__, "source_pokeapi.components")
-                self.assertEqual(result.__name__, "CustomPokeComponent")
-=======
-    jwt_payload.update(
-        {
-            "iat": int(datetime.datetime.now().timestamp()),
-            "nbf": int(datetime.datetime.now().timestamp()),
-            "exp": int(datetime.datetime.now().timestamp()) + expected["token_duration"],
-        }
-    )
-    assert authenticator._get_jwt_payload() == jwt_payload
->>>>>>> 427e8fd0
+                self.assertEqual(result.__name__, "CustomPokeComponent")