--- conflicted
+++ resolved
@@ -15,19 +15,10 @@
 FAKE_NOW = datetime.datetime(2022, 1, 1, tzinfo=datetime.timezone.utc)
 
 config = {"start_date": "2021-01-01"}
-<<<<<<< HEAD
-start_date = InterpolatedString(string="{{ stream_state['date'] }}", default="{{ config['start_date'] }}")
-=======
->>>>>>> e80b543d
 end_date_now = InterpolatedString(
-    string="{{ today_utc() }}",
+    "{{ today_utc() }}",
 )
-<<<<<<< HEAD
-end_date = InterpolatedString(string="2021-01-10")
-cursor_value = InterpolatedString(string="{{ stream_state['date'] }}")
-=======
 cursor_value = InterpolatedString("{{ stream_state['date'] }}")
->>>>>>> e80b543d
 timezone = datetime.timezone.utc
 
 
@@ -255,40 +246,5 @@
     assert expected_slices == stream_slices
 
 
-<<<<<<< HEAD
-def test_init_from_config(mock_datetime_now):
-    step = "1d"
-
-    slicer = DatetimeStreamSlicer(start_date, end_date_now, step, cursor_value, datetime_format, config)
-    assert datetime.datetime(2021, 1, 1, tzinfo=timezone) == slicer._start_time
-    assert FAKE_NOW == slicer._end_time
-    assert datetime.timedelta(days=1) == slicer._step
-    assert datetime.timezone.utc == slicer._timezone
-    assert datetime_format == slicer._datetime_format
-
-
-def test_end_date_past_now(mock_datetime_now):
-    step = "1d"
-    invalid_end_date = InterpolatedString(
-        string=f"{(FAKE_NOW + datetime.timedelta(days=1)).strftime(datetime_format)}",
-    )
-    slicer = DatetimeStreamSlicer(start_date, invalid_end_date, step, cursor_value, datetime_format, config)
-
-    assert slicer._end_time != invalid_end_date
-    assert slicer._end_time == datetime.datetime.now()
-
-
-def test_start_date_after_end_date():
-    step = "1d"
-    invalid_start_date = InterpolatedString(string="2021-01-11")
-    slicer = DatetimeStreamSlicer(invalid_start_date, end_date, step, cursor_value, datetime_format, config)
-
-    assert slicer._start_time != invalid_start_date
-    assert slicer._start_time == slicer._end_time
-    assert slicer._start_time == datetime.datetime(2021, 1, 10, tzinfo=datetime.timezone.utc)
-
-
-=======
->>>>>>> e80b543d
 if __name__ == "__main__":
     unittest.main()