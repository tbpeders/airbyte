--- conflicted
+++ resolved
@@ -603,23 +603,11 @@
         """Test correct state passing for the streams that have a state attribute"""
         stream_output = [{"k1": "v1"}, {"k2": "v2"}]
         old_state = {"cursor": "old_value"}
-<<<<<<< HEAD
-        if use_legacy:
-            input_state = {"s1": old_state}
-        else:
-            input_state = [
-                AirbyteStateMessage(
-                    type=AirbyteStateType.STREAM,
-                    stream=AirbyteStreamState(
-                        stream_descriptor=StreamDescriptor(name="s1"), stream_state=AirbyteStateBlob(old_state)
-                    ),
-=======
         input_state = [
             AirbyteStateMessage(
                 type=AirbyteStateType.STREAM,
                 stream=AirbyteStreamState(
-                    stream_descriptor=StreamDescriptor(name="s1"), stream_state=AirbyteStateBlob.parse_obj(old_state)
->>>>>>> 70ef2333
+                    stream_descriptor=StreamDescriptor(name="s1"), stream_state=AirbyteStateBlob(old_state)
                 ),
             ),
         ]
@@ -885,35 +873,17 @@
             1. outputs a state message after reading the entire stream
         """
         state = {"cursor": "value"}
-<<<<<<< HEAD
-        if use_legacy:
-            input_state = {"s1": state, "s2": state}
-        else:
-            input_state = [
-                AirbyteStateMessage(
-                    type=AirbyteStateType.STREAM,
-                    stream=AirbyteStreamState(
-                        stream_descriptor=StreamDescriptor(name="s1"), stream_state=AirbyteStateBlob(state)
-                    ),
-                ),
-                AirbyteStateMessage(
-                    type=AirbyteStateType.STREAM,
-                    stream=AirbyteStreamState(
-                        stream_descriptor=StreamDescriptor(name="s2"), stream_state=AirbyteStateBlob(state)
-                    ),
-=======
         input_state = [
             AirbyteStateMessage(
                 type=AirbyteStateType.STREAM,
                 stream=AirbyteStreamState(
-                    stream_descriptor=StreamDescriptor(name="s1"), stream_state=AirbyteStateBlob.parse_obj(state)
+                    stream_descriptor=StreamDescriptor(name="s1"), stream_state=AirbyteStateBlob(state)
                 ),
             ),
             AirbyteStateMessage(
                 type=AirbyteStateType.STREAM,
                 stream=AirbyteStreamState(
-                    stream_descriptor=StreamDescriptor(name="s2"), stream_state=AirbyteStateBlob.parse_obj(state)
->>>>>>> 70ef2333
+                    stream_descriptor=StreamDescriptor(name="s2"), stream_state=AirbyteStateBlob(state)
                 ),
             ),
         ]
