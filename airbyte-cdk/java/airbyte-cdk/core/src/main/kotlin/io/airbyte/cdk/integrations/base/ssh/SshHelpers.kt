--- conflicted
+++ resolved
@@ -12,22 +12,13 @@
 import java.util.*
 
 object SshHelpers {
-<<<<<<< HEAD
-    @JvmStatic
-=======
     @get:Throws(IOException::class)
     @JvmStatic
     val specAndInjectSsh: ConnectorSpecification?
         get() = getSpecAndInjectSsh(Optional.empty())
 
->>>>>>> ec6ca2fa
     @Throws(IOException::class)
-    fun getSpecAndInjectSsh(): ConnectorSpecification? {
-        return getSpecAndInjectSsh(Optional.empty())
-    }
-
     @JvmStatic
-    @Throws(IOException::class)
     fun getSpecAndInjectSsh(group: Optional<String>): ConnectorSpecification? {
         val originalSpec =
             Jsons.deserialize(
