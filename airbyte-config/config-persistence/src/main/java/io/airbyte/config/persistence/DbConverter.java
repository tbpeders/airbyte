--- conflicted
+++ resolved
@@ -98,10 +98,8 @@
         .withNotifications(notificationList)
         .withFirstCompletedSync(record.get(WORKSPACE.FIRST_SYNC_COMPLETE))
         .withFeedbackDone(record.get(WORKSPACE.FEEDBACK_COMPLETE))
-<<<<<<< HEAD
         .withWebhookOperationConfigs(record.get(WORKSPACE.WEBHOOK_OPERATION_CONFIGS) == null ? null
-            : Jsons.deserialize(record.get(WORKSPACE.WEBHOOK_OPERATION_CONFIGS).data()));
-=======
+            : Jsons.deserialize(record.get(WORKSPACE.WEBHOOK_OPERATION_CONFIGS).data()))
         .withDefaultGeography(
             Enums.toEnum(record.get(WORKSPACE.GEOGRAPHY, String.class), Geography.class).orElseThrow());
   }
@@ -124,7 +122,6 @@
         .withDestinationDefinitionId(record.get(ACTOR.ACTOR_DEFINITION_ID))
         .withTombstone(record.get(ACTOR.TOMBSTONE))
         .withName(record.get(ACTOR.NAME));
->>>>>>> ca198ecf
   }
 
   public static StandardSourceDefinition buildStandardSourceDefinition(final Record record) {
